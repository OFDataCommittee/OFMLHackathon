--- conflicted
+++ resolved
@@ -649,7 +649,6 @@
     }
 }
 
-<<<<<<< HEAD
 SCENARIO("Testing SAVE command on Client Object", "[Client][SAVE]")
 {
 
@@ -674,10 +673,22 @@
 
             THEN("Producing a point in time snapshot of the redis instance is successful")
             {
+                // get the timestamp of the last SAVE
+                parsed_reply_nested_map db_node_info_before = client.get_db_node_info(address);
+                std::string time_before_save = db_node_info_before["Persistence"]["rdb_last_save_time"];
+
                 CHECK_NOTHROW(client.save(address));
-            }
-        }
-=======
+
+                // check that the timestamp of the last SAVE has increased
+                parsed_reply_nested_map db_node_info_after = client.get_db_node_info(address);
+                std::string time_after_save = db_node_info_after["Persistence"]["rdb_last_save_time"];
+
+                CHECK(time_before_save.compare(time_after_save) < 0);
+            }
+        }
+    }
+}
+
 SCENARIO("Test that prefixing covers all hash slots of a cluster", "[Client]")
 {
 
@@ -714,6 +725,5 @@
             }
         }
 
->>>>>>> 6f070fc0
     }
 }