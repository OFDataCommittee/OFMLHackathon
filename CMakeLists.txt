project(SmartRedis)

cmake_minimum_required(VERSION 3.10)

option(BUILD_PYTHON "Build the python module" ON)

set(CMAKE_BUILD_TYPE RELEASE)
set(CMAKE_CXX_STANDARD 17)
set(CMAKE_EXE_LINKER_FLAGS "-lpthread")
set(CMAKE_INSTALL_PREFIX ${CMAKE_SOURCE_DIR}/install)

find_library(REDISPP redis++ PATHS ${CMAKE_SOURCE_DIR}/install/lib NO_DEFAULT_PATH REQUIRED)
find_library(HIREDIS hiredis PATHS ${CMAKE_SOURCE_DIR}/install/lib NO_DEFAULT_PATH REQUIRED)

set(EXT_CLIENT_LIBRARIES ${REDISPP} ${HIREDIS})

set(CLIENT_SRC
    src/c/c_client.cpp
    src/c/c_dataset.cpp
    src/cpp/client.cpp
    src/cpp/dataset.cpp
    src/cpp/command.cpp
    src/cpp/commandlist.cpp
    src/cpp/metadata.cpp
    src/cpp/tensorbase.cpp
    src/cpp/tensorpack.cpp
    src/cpp/dbnode.cpp
    src/cpp/commandreply.cpp
    src/cpp/redisserver.cpp
    src/cpp/rediscluster.cpp
    src/cpp/redis.cpp
    src/cpp/metadatafield.cpp
    src/cpp/stringfield.cpp
    src/fortran/fortran_c_interop.F90
    src/fortran/dataset.F90
    src/fortran/client.F90)

include_directories(SYSTEM
    include
<<<<<<< HEAD
    install/include/
    utils/protobuf
=======
    install/include
>>>>>>> e719e574
    src/fortran
)

# Build dynamic library
add_library(smartredis SHARED ${CLIENT_SRC})
set_target_properties(smartredis PROPERTIES SUFFIX ".so")
target_link_libraries(smartredis PUBLIC ${EXT_CLIENT_LIBRARIES})

# Install dynamic library and headers
install(TARGETS smartredis
	LIBRARY DESTINATION lib)

install(DIRECTORY "${CMAKE_SOURCE_DIR}/include/"
        DESTINATION "include"
        FILES_MATCHING
        PATTERN "*.h" PATTERN "*.tcc" PATTERN "*.inc"
)

if(BUILD_PYTHON)
	message("-- Python client build enabled")
	add_subdirectory(${CMAKE_SOURCE_DIR}/third-party/pybind
                     ${CMAKE_SOURCE_DIR}/third-party/pybind/build)

    add_library(smartredis_static STATIC ${CLIENT_SRC})

	pybind11_add_module(smartredisPy
	                    src/python/src/pyclient.cpp
                        src/python/src/pydataset.cpp
                        ${CLIENT_SRC}
                        src/python/bindings/bind.cpp)

	target_link_libraries(smartredisPy PUBLIC ${EXT_CLIENT_LIBRARIES})
	install(TARGETS smartredisPy
	        LIBRARY DESTINATION lib)
else()
	message("-- Skipping Python client build")
endif()<|MERGE_RESOLUTION|>--- conflicted
+++ resolved
@@ -37,12 +37,7 @@
 
 include_directories(SYSTEM
     include
-<<<<<<< HEAD
-    install/include/
-    utils/protobuf
-=======
     install/include
->>>>>>> e719e574
     src/fortran
 )
 
