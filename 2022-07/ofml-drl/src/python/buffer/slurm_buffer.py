

from os.path import join
import os
from shutil import copytree
from copy import deepcopy
import subprocess
import _thread
import queue
import torch as pt
from .buffer import Buffer
import numpy as np
from ..environment import Environment


class SlurmBuffer(Buffer):
    def __init__(self, path: str, env: Environment, size: int, n_runners: int):
        self._path = path
        self._base_env = env
        self._size = size
        self._n_runners = n_runners

        self._envs = self._create_copies()
        self._states, self._actions, self._rewards, self._log_p = [], [], [], []

    def _create_copies(self):
        envs = []
        for i in range(self._size):
            dest = join(self._path, f"runner_{i}")
            copytree(self._base_env.path, dest, dirs_exist_ok=True)
            envs.append(deepcopy(self._base_env))
            envs[-1].path = dest
        return envs

    def write_jobfile(self, core_count, job_name, file, job_dir):
        with open(join(job_dir, "jobscript.sh"), 'w') as rsh:
            rsh.write(f"""#!/bin/bash -l        
<<<<<<< HEAD
##SBATCH --partition=standard
#SBATCH --output=R-%x.%j.out
#SBATCH --error=R-%x.%j.err
#SBATCH --time=00:15:00
#SBATCH --job-name={job_name}
#SBATCH --ntasks={core_count}

# Load OpenFoam
source /fsx/OpenFOAM/OpenFOAM-v2206/etc/bashrc
=======
#SBATCH --partition=standard
#SBATCH --output=R-%x.%j.out
#SBATCH --error=R-%x.%j.err
#SBATCH --nodes=1
#SBATCH --time=01:00:00
#SBATCH --job-name={job_name}
#SBATCH --ntasks-per-node={core_count}
module load singularity/3.6.0rc2
module load mpi/openmpi/4.0.1/cuda_aware_gcc_6.3.0
>>>>>>> f5cda6ae
cd {job_dir}
{file}
""")

        os.system(f"chmod +x {job_dir}/jobscript.sh")

    def fill(self):
        # Set seed that each trajectory is different
        for i, env in enumerate(self._envs):
            env.seed = i
        
        # run case
        # get status of trajectory
        results = queue.Queue()
        process_count = 0
        proc = []

        # set the n_workers
        for t in range(int(max(self._size, self._n_runners))):
            item = "proc_" + str(t)
            proc.append(item)

        # execute the n = n_workers trajectory simultaneously
        # set the counter to count the number of trajectory
        buffer_counter = 0
        for n in np.arange(self._n_runners):
            self.run_trajectory(buffer_counter, proc, results, self._envs[buffer_counter])
            process_count += 1
            # increase the counter of trajectory number
            buffer_counter += 1

        # check for any worker is done. if so give next trajectory to that worker
        while process_count > 0:
            job_name, rc = results.get()
            print("job : ", job_name, "finished with rc =", rc)
            if self._size > buffer_counter:
                self.run_trajectory(buffer_counter, proc, results, self._envs[buffer_counter])
                process_count += 1
                buffer_counter += 1
            process_count -= 1

        # fetch observations
        for env in self._envs:
            states, actions, rewards, log_p = env.observations
            self._states.append(states)
            self._actions.append(actions[:-1]) 
            self._rewards.append(rewards)
            self._log_p.append(log_p[:-1])

    def sample(self):
        return self._states, self._actions, self._rewards, self._log_p

    def update_policy(self, policy):
        for env in self._envs:
            policy.save(join(env.path, env.policy))

    def reset(self):
        for env in self._envs:
            env.reset()
        self._states, self._actions, self._rewards, self._log_p = [], [], [], []

    def process_waiter(self, proc, job_name, que):
        """
             This method is to wait for the executed process till it is completed
         """
        try:
            proc.wait()
        finally:
            que.put((job_name, proc.returncode))

    def run_trajectory(self, buffer_counter, proc, results, env: Environment):
        """
        To run the trajectories
        Args:
            buffer_counter: which trajectory to run (n -> traj_0, traj_1, ... traj_n)
            proc: array to hold process waiting flag
            results: array to hold process finish flag
            env: Environment where the case is run
        Returns: execution of OpenFOAM Allrun file in machine
        """
<<<<<<< HEAD
        self.write_jobfile(env.mpi_ranks, job_name=f'traj_{buffer_counter}', file=env.run_script, job_dir=join(os.getcwd(), env.path))
        jobfile_path = './jobscript.sh'

        # executing Allrun to start trajectory
        proc[buffer_counter] = subprocess.Popen(['bash', 'submit.slm', jobfile_path], cwd=f'{join(os.getcwd(), env.path)}')
=======
        self.write_jobfile(env.mpi_ranks, job_name=f'traj_{buffer_counter}', file=env.run_script, job_dir=env.path)
        jobfile_path = './jobscript.sh'

        # executing Allrun to start trajectory
        proc[buffer_counter] = subprocess.Popen(['sh', 'submit_job.sh', jobfile_path], cwd=f'{join(os.getcwd(), env.path)}')
>>>>>>> f5cda6ae
        _thread.start_new_thread(self.process_waiter,
                                 (proc[buffer_counter], f"runner_{buffer_counter}", results))<|MERGE_RESOLUTION|>--- conflicted
+++ resolved
@@ -34,8 +34,7 @@
 
     def write_jobfile(self, core_count, job_name, file, job_dir):
         with open(join(job_dir, "jobscript.sh"), 'w') as rsh:
-            rsh.write(f"""#!/bin/bash -l        
-<<<<<<< HEAD
+            rsh.write(f"""#!/bin/bash -l
 ##SBATCH --partition=standard
 #SBATCH --output=R-%x.%j.out
 #SBATCH --error=R-%x.%j.err
@@ -45,17 +44,6 @@
 
 # Load OpenFoam
 source /fsx/OpenFOAM/OpenFOAM-v2206/etc/bashrc
-=======
-#SBATCH --partition=standard
-#SBATCH --output=R-%x.%j.out
-#SBATCH --error=R-%x.%j.err
-#SBATCH --nodes=1
-#SBATCH --time=01:00:00
-#SBATCH --job-name={job_name}
-#SBATCH --ntasks-per-node={core_count}
-module load singularity/3.6.0rc2
-module load mpi/openmpi/4.0.1/cuda_aware_gcc_6.3.0
->>>>>>> f5cda6ae
 cd {job_dir}
 {file}
 """)
@@ -66,7 +54,7 @@
         # Set seed that each trajectory is different
         for i, env in enumerate(self._envs):
             env.seed = i
-        
+
         # run case
         # get status of trajectory
         results = queue.Queue()
@@ -101,7 +89,7 @@
         for env in self._envs:
             states, actions, rewards, log_p = env.observations
             self._states.append(states)
-            self._actions.append(actions[:-1]) 
+            self._actions.append(actions[:-1])
             self._rewards.append(rewards)
             self._log_p.append(log_p[:-1])
 
@@ -136,18 +124,10 @@
             env: Environment where the case is run
         Returns: execution of OpenFOAM Allrun file in machine
         """
-<<<<<<< HEAD
         self.write_jobfile(env.mpi_ranks, job_name=f'traj_{buffer_counter}', file=env.run_script, job_dir=join(os.getcwd(), env.path))
         jobfile_path = './jobscript.sh'
 
         # executing Allrun to start trajectory
         proc[buffer_counter] = subprocess.Popen(['bash', 'submit.slm', jobfile_path], cwd=f'{join(os.getcwd(), env.path)}')
-=======
-        self.write_jobfile(env.mpi_ranks, job_name=f'traj_{buffer_counter}', file=env.run_script, job_dir=env.path)
-        jobfile_path = './jobscript.sh'
-
-        # executing Allrun to start trajectory
-        proc[buffer_counter] = subprocess.Popen(['sh', 'submit_job.sh', jobfile_path], cwd=f'{join(os.getcwd(), env.path)}')
->>>>>>> f5cda6ae
         _thread.start_new_thread(self.process_waiter,
                                  (proc[buffer_counter], f"runner_{buffer_counter}", results))