--- conflicted
+++ resolved
@@ -53,7 +53,6 @@
 
 // Deallocate a DataSet
 extern "C"
-<<<<<<< HEAD
 void DeallocateeDataSet(void *dataset)
 {
   // Sanity check parameters
@@ -66,35 +65,18 @@
 
 // Add a tensor to the dataset.
 extern "C"
-void add_tensor(void *dataset,
-                const char *name,
-                const size_t name_length,
-                void *data,
-                const size_t *dims,
-=======
 void add_tensor(void* dataset,
                 const char* tensor_name,
                 const size_t tensor_name_length,
                 void* data,
                 const size_t* dims,
->>>>>>> c743184f
                 const size_t n_dims,
                 const CTensorType type,
                 const CMemoryLayout mem_layout)
 {
-<<<<<<< HEAD
-  // Sanity check parameters
-  if (NULL == dataset || NULL == name || NULL == data || NULL == dims)
-	return;
-
-  DataSet *d = (DataSet *)dataset;
-  std::string name_str(name, name_length);
-=======
-  /* This function adds a tensor to the dataset.
-  */
+  // Sanity check parameters
   DataSet* d = (DataSet*)dataset;
   std::string tensor_name_str = std::string(tensor_name, tensor_name_length);
->>>>>>> c743184f
 
   std::vector<size_t> dims_vec;
   dims_vec.assign(dims, dims + n_dims);
