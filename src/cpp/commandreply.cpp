--- conflicted
+++ resolved
@@ -33,12 +33,7 @@
 CommandReply::CommandReply(const CommandReply& reply)
 {
     if (this != &reply) {
-<<<<<<< HEAD
         _uptr_reply = RedisReplyUPtr(deep_clone_reply(reply._reply), sw::redis::ReplyDeleter());
-=======
-        _uptr_reply = RedisReplyUPtr(deep_clone_reply(reply._uptr_reply.get()),
-                                     sw::redis::ReplyDeleter());
->>>>>>> af63a599
         _reply = _uptr_reply.get();
     }
 }
@@ -72,16 +67,9 @@
 
 CommandReply& CommandReply::operator=(const CommandReply& reply)
 {
-<<<<<<< HEAD
     if (this != &reply) {
         _uptr_reply.reset(NULL);
         _uptr_reply = RedisReplyUPtr(deep_clone_reply(reply._reply), sw::redis::ReplyDeleter());
-=======
-    if (this != &reply)  {
-        _uptr_reply.reset(NULL);
-        _uptr_reply = RedisReplyUPtr(deep_clone_reply(reply._uptr_reply.get()),
-                                     sw::redis::ReplyDeleter());
->>>>>>> af63a599
         _reply = _uptr_reply.get();
     }
     return *this;
@@ -308,17 +296,10 @@
         case REDIS_REPLY_MAP:
         case REDIS_REPLY_SET:
             // allocate memory for element and do deep copy
-<<<<<<< HEAD
             if(redis_reply->elements > 0) {
                 redis_reply->element = new redisReply*[redis_reply->elements]{NULL};
                 if(reply->element != NULL) {
                     for(size_t i=0; i<reply->elements; i++)
-=======
-            if (redis_reply->elements > 0) {
-                redis_reply->element = new redisReply*[redis_reply->elements];
-                if (reply->element != NULL) {
-                    for (size_t i = 0; i < reply->elements; i++)
->>>>>>> af63a599
                         redis_reply->element[i] = deep_clone_reply(reply->element[i]);
                 }
                 else {
