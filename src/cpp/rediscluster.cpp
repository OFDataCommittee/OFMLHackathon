--- conflicted
+++ resolved
@@ -32,44 +32,32 @@
 
 using namespace SmartRedis;
 
-<<<<<<< HEAD
 // RedisCluster constructor
 RedisCluster::RedisCluster() : RedisServer()
 {
     std::string address_port = _get_ssdb();
     _connect(address_port);
     _map_cluster();
-=======
-RedisCluster::RedisCluster() : RedisServer() {
-    std::string address_port = this->_get_ssdb();
-    this->_connect(address_port);
-    this->_map_cluster();
+    if (_address_node_map.count(address_port) > 0)
+        _last_prefix = _address_node_map.at(address_port)->prefix;
+    else if (_db_nodes.size() > 0)
+        _last_prefix = _db_nodes[0].prefix;
+    else
+        throw std::runtime_error("Cluster mapping failed in client initialization");
+}
+
+// RedisCluster constructor. Uses address provided to constructor instead of
+// environment variables
+RedisCluster::RedisCluster(std::string address_port) : RedisServer()
+{
+    _connect(address_port);
+    _map_cluster();
     if (_address_node_map.count(address_port) > 0)
         this->_last_prefix = _address_node_map.at(address_port)->prefix;
     else if (this->_db_nodes.size() > 0)
         this->_last_prefix = this->_db_nodes[0].prefix;
     else
         throw std::runtime_error("Cluster mapping failed in client initialization");
->>>>>>> 47479331
-}
-
-// RedisCluster constructor. Uses address provided to constructor instead of
-// environment variables
-RedisCluster::RedisCluster(std::string address_port) : RedisServer()
-{
-<<<<<<< HEAD
-    _connect(address_port);
-    _map_cluster();
-=======
-    this->_connect(address_port);
-    this->_map_cluster();
-    if (_address_node_map.count(address_port) > 0)
-        this->_last_prefix = _address_node_map.at(address_port)->prefix;
-    else if (this->_db_nodes.size() > 0)
-        this->_last_prefix = this->_db_nodes[0].prefix;
-    else
-        throw std::runtime_error("Cluster mapping failed in client initialization");
->>>>>>> 47479331
 }
 
 // RedisCluster destructor
@@ -81,87 +69,10 @@
     }
 }
 
-<<<<<<< HEAD
-// Run a single-key or single-hash slot Command on the server
-CommandReply RedisCluster::run(Command& cmd)
-=======
 CommandReply RedisCluster::run(SingleKeyCommand& cmd)
->>>>>>> 47479331
 {
     // Preprend the target database to the command
     std::string db_prefix;
-<<<<<<< HEAD
-    if (is_addressable(cmd.get_address(), cmd.get_port()))
-        db_prefix = _address_node_map.at(cmd.get_address() + ":"
-                    + std::to_string(cmd.get_port()))->prefix;
-    else if (cmd.has_keys())
-        db_prefix = _get_db_node_prefix(cmd);
-    else
-        throw std::runtime_error("Redis has failed to find database");
-    std::string_view sv_prefix(db_prefix.data(), db_prefix.size());
-
-    // Execute the commmand
-    Command::iterator cmd_fields_start = cmd.begin();
-    Command::iterator cmd_fields_end = cmd.end();
-    CommandReply reply;
-
-    int n_trials = 100;
-    for (int trial = 0; trial < n_trials; trial++) {
-        bool do_sleep = false;
-        try {
-            sw::redis::Redis db = _redis_cluster->redis(sv_prefix, false);
-            reply = db.command(cmd_fields_start, cmd_fields_end);
-            if (reply.has_error() == 0)
-                return reply;
-            break;
-        }
-        catch (sw::redis::IoError &e) {
-            do_sleep = true;
-        }
-        catch (sw::redis::ClosedError &e) {
-            do_sleep = true;
-        }
-        catch (std::exception& e) {
-            throw std::runtime_error(e.what());
-        }
-        catch (...) {
-            throw std::runtime_error("A non-standard exception encountered "\
-                                     "during command " + cmd.first_field() +
-                                     " execution.");
-        }
-
-        // Sleep before the next attempt
-        if (do_sleep) {
-            std::this_thread::sleep_for(std::chrono::seconds(2));
-            do_sleep = false;
-        }
-    }
-
-    // We should only get here on an error response
-    if (reply.has_error() > 0)
-        reply.print_reply_error();
-    throw std::runtime_error("Redis failed to execute command: " +
-                                cmd.first_field());
-    return reply; // never reached
-}
-
-// Run multiple single-key or single-hash slot Command on the server.
-// Each Command in the CommandList is run sequentially
-CommandReply RedisCluster::run(CommandList& cmds)
-{
-    CommandList::iterator it = cmds.begin();
-    CommandReply reply;
-    for ( ; it != cmds.end(); it++) {
-        reply = run(**it);
-        if (reply.has_error() > 0) {
-            throw std::runtime_error("Subcommand " + (*it)->first_field() +
-                                     " failed");
-        }
-    }
-
-    // Done
-    return reply;
-=======
     if (cmd.has_keys())
         db_prefix = this->_get_db_node_prefix(cmd);
     else
@@ -209,17 +120,16 @@
     return this->_run(cmd, _last_prefix);
 }
 
+// Run multiple single-key or single-hash slot Command on the server.
+// Each Command in the CommandList is run sequentially
 std::vector<CommandReply> RedisCluster::run(CommandList& cmds)
 {
     std::vector<CommandReply> replies;
     CommandList::iterator cmd = cmds.begin();
-    CommandList::iterator cmd_end = cmds.end();
-    while(cmd != cmd_end) {
+    for ( ; cmd != cmds.end(); cmd++) {
         replies.push_back(dynamic_cast<Command*>(*cmd)->run_me(this));
-        cmd++;
     }
     return replies;
->>>>>>> 47479331
 }
 
 // Check if a model or script key exists in the database
@@ -238,12 +148,8 @@
 // Check if a key exists in the database
 bool RedisCluster::key_exists(const std::string& key)
 {
-<<<<<<< HEAD
     // Build the command
-    Command cmd;
-=======
     SingleKeyCommand cmd;
->>>>>>> 47479331
     cmd.add_field("EXISTS");
     cmd.add_field(key, true);
 
@@ -266,12 +172,8 @@
 // Put a Tensor on the server
 CommandReply RedisCluster::put_tensor(TensorBase& tensor)
 {
-<<<<<<< HEAD
     // Build the command
-    Command cmd;
-=======
     SingleKeyCommand cmd;
->>>>>>> 47479331
     cmd.add_field("AI.TENSORSET");
     cmd.add_field(tensor.name(), true);
     cmd.add_field(tensor.type_str());
@@ -286,12 +188,8 @@
 // Get a Tensor from the server
 CommandReply RedisCluster::get_tensor(const std::string& key)
 {
-<<<<<<< HEAD
     // Build the command
-    Command cmd;
-=======
     GetTensorCommand cmd;
->>>>>>> 47479331
     cmd.add_field("AI.TENSORGET");
     cmd.add_field(key, true);
     cmd.add_field("META");
@@ -309,19 +207,11 @@
     uint16_t key_hash_slot = _get_hash_slot(key);
     uint16_t new_key_hash_slot = _get_hash_slot(new_key);
 
-<<<<<<< HEAD
     // If not, we can use a simple RENAME command
     CommandReply reply;
     if (key_hash_slot == new_key_hash_slot) {
         // Build the command
-        Command cmd;
-=======
-    uint16_t key_hash_slot = this->_get_hash_slot(key);
-    uint16_t new_key_hash_slot = this->_get_hash_slot(new_key);
-
-    if(key_hash_slot == new_key_hash_slot) {
         CompoundCommand cmd;
->>>>>>> 47479331
         cmd.add_field("RENAME");
         cmd.add_field(key, true);
         cmd.add_field(new_key, true);
@@ -343,12 +233,8 @@
 // Delete a tensor in the database
 CommandReply RedisCluster::delete_tensor(const std::string& key)
 {
-<<<<<<< HEAD
     // Build the command
-    Command cmd;
-=======
     SingleKeyCommand cmd;
->>>>>>> 47479331
     cmd.add_field("UNLINK");
     cmd.add_field(key, true);
 
@@ -361,14 +247,9 @@
                                        const std::string& dest_key)
 {
     //TODO can we do COPY for same hash slot or database (only for redis 6.2)?
-<<<<<<< HEAD
-=======
-    CommandReply cmd_get_reply;
+
+    // Build the GET command
     GetTensorCommand cmd_get;
->>>>>>> 47479331
-
-    // Build the GET command
-    Command cmd_get;
     cmd_get.add_field("AI.TENSORGET");
     cmd_get.add_field(src_key, true);
     cmd_get.add_field("META");
@@ -387,14 +268,8 @@
     TensorType type =
         cmd_get.get_data_type(cmd_get_reply);
 
-<<<<<<< HEAD
     // Build the PUT command
-    Command cmd_put;
-=======
-    CommandReply cmd_put_reply;
     MultiKeyCommand cmd_put;
-
->>>>>>> 47479331
     cmd_put.add_field("AI.TENSORSET");
     cmd_put.add_field(dest_key, true);
     cmd_put.add_field(TENSOR_STR_MAP.at(type));
@@ -451,16 +326,8 @@
         // Build the node prefix
         std::string prefixed_key = "{" + node->prefix + "}." + model_name;
 
-<<<<<<< HEAD
         // Build the MODELSET commnd
-        Command cmd;
-=======
-    while(node!=end_node)
-    {
-        prefixed_key = "{" + node->prefix +
-                       "}." + model_name;
         CompoundCommand cmd;
->>>>>>> 47479331
         cmd.add_field("AI.MODELSET");
         cmd.add_field(prefixed_key, true);
         cmd.add_field(backend);
@@ -512,20 +379,8 @@
         // Build the node prefix
         std::string prefix_key = "{" + node->prefix + "}." + key;
 
-<<<<<<< HEAD
         // Build the SCRIPTSET command
-        Command cmd;
-=======
-    std::vector<DBNode>::const_iterator node =
-        this->_db_nodes.cbegin();
-    std::vector<DBNode>::const_iterator end_node =
-        this->_db_nodes.cend();
-    while(node!=end_node) {
-        prefixed_key = "{" + node->prefix +
-                        "}." + std::string(key);
-
         SingleKeyCommand cmd;
->>>>>>> 47479331
         cmd.add_field("AI.SCRIPTSET");
         cmd.add_field(prefix_key, true);
         cmd.add_field(device);
@@ -570,14 +425,9 @@
     // Copy all input tensors to temporary names to align hash slots
     copy_tensors(inputs, tmp_inputs);
 
-<<<<<<< HEAD
     // Build the MODELRUN command
     std::string model_name = "{" + db->prefix + "}." + std::string(key);
-    Command cmd;
-=======
     CompoundCommand cmd;
-    CommandReply reply;
->>>>>>> 47479331
     cmd.add_field("AI.MODELRUN");
     cmd.add_field(model_name, true);
     cmd.add_field("INPUTS");
@@ -633,14 +483,8 @@
     copy_tensors(inputs, tmp_inputs);
     std::string script_name = "{" + db->prefix + "}." + std::string(key);
 
-<<<<<<< HEAD
     // Build the SCRIPTRUN command
-    Command cmd;
-=======
-    std::string script_name = "{" + db->prefix +
-                            "}." + std::string(key);
     CompoundCommand cmd;
->>>>>>> 47479331
     CommandReply reply;
     cmd.add_field("AI.SCRIPTRUN");
     cmd.add_field(script_name, true);
@@ -681,12 +525,8 @@
     // Build the node prefix
     std::string prefixed_str = "{" + _db_nodes[0].prefix + "}." + key;
 
-<<<<<<< HEAD
     // Build the MODELGET command
-    Command cmd;
-=======
     SingleKeyCommand cmd;
->>>>>>> 47479331
     cmd.add_field("AI.MODELGET");
     cmd.add_field(prefixed_str, true);
     cmd.add_field("BLOB");
@@ -707,63 +547,53 @@
     return run(cmd);
 }
 
-<<<<<<< HEAD
-// Connect to the cluster at the address and port
-=======
 inline CommandReply RedisCluster::_run(const Command& cmd, std::string db_prefix)
 {
     std::string_view sv_prefix(db_prefix.data(), db_prefix.size());
 
-    Command::const_iterator cmd_fields_start = cmd.cbegin();
-    Command::const_iterator cmd_fields_end = cmd.cend();
+    // Execute the commmand
     CommandReply reply;
-
     int n_trials = 100;
-
-    while (n_trials > 0) {
-
+    for (int trial = 0; trial < n_trials; trial++) {
+        bool do_sleep = false;
         try {
-            sw::redis::Redis db = this->_redis_cluster->redis(sv_prefix, false);
-            reply = db.command(cmd_fields_start, cmd_fields_end);
-
-            if(reply.has_error()==0){
-                _last_prefix = db_prefix;
+            sw::redis::Redis db = _redis_cluster->redis(sv_prefix, false);
+            reply = db.command(cmd.cbegin(), cmd.cend());
+            if (reply.has_error() == 0)
                 return reply;
-            }
-
-            n_trials = 0;
+            break;
         }
         catch (sw::redis::IoError &e) {
-            n_trials--;
-            std::this_thread::sleep_for(std::chrono::seconds(2));
+            do_sleep = true;
         }
         catch (sw::redis::ClosedError &e) {
-            n_trials--;
-            std::this_thread::sleep_for(std::chrono::seconds(2));
+            do_sleep = true;
         }
         catch (std::exception& e) {
             throw std::runtime_error(e.what());
         }
         catch (...) {
-            throw std::runtime_error("A non-standard exception "\
-                                     "encountered during command " +
-                                     cmd.first_field() +
+            throw std::runtime_error("A non-standard exception encountered "\
+                                     "during command " + cmd.first_field() +
                                      " execution.");
         }
-    }
-
-    if (n_trials == 0) {
-        if(reply.has_error()>0)
-            reply.print_reply_error();
-        throw std::runtime_error("Redis failed to execute command: " +
-                                 cmd.first_field());
-    }
-
-    return reply;
-
-}
-
->>>>>>> 47479331
+
+        // Sleep before the next attempt
+        if (do_sleep) {
+            std::this_thread::sleep_for(std::chrono::seconds(2));
+            do_sleep = false;
+        }
+    }
+
+    // We should only get here on an error response
+    if (reply.has_error() > 0)
+        reply.print_reply_error();
+    throw std::runtime_error("Redis failed to execute command: " +
+                                cmd.first_field());
+    return reply; // never reached
+}
+
+// Connect to the cluster at the address and port
 inline void RedisCluster::_connect(std::string address_port)
 {
     int n_trials = 10;
@@ -809,12 +639,8 @@
     _db_nodes.clear();
     _address_node_map.clear();
 
-<<<<<<< HEAD
     // Build the CLUSTER SLOTS command
-    Command cmd;
-=======
     AddressAnyCommand cmd;
->>>>>>> 47479331
     cmd.add_field("CLUSTER");
     cmd.add_field("SLOTS");
 
@@ -1016,13 +842,8 @@
 // Delete multiple keys (assumesthat all keys use the same hash slot)
 void RedisCluster::_delete_keys(std::vector<std::string> keys)
 {
-<<<<<<< HEAD
     // Build the command
-    Command cmd;
-=======
-    CommandReply reply;
     MultiKeyCommand cmd;
->>>>>>> 47479331
     cmd.add_field("DEL");
     cmd.add_fields(keys, true);
 
@@ -1084,16 +905,9 @@
         }
     }
 
-<<<<<<< HEAD
     // Build the DAGRUN command
     std::string model_name = "{" + db->prefix + "}." + key;
-    Command cmd;
-=======
-    std::string model_name = "{" + db->prefix +
-                            "}." + std::string(key);
     CompoundCommand cmd;
-
->>>>>>> 47479331
     cmd.add_field("AI.DAGRUN");
     cmd.add_field("LOAD");
     cmd.add_field(std::to_string(inputs.size()));
