/*
 * BSD 2-Clause License
 *
 * Copyright (c) 2021, Hewlett Packard Enterprise
 * All rights reserved.
 *
 * Redistribution and use in source and binary forms, with or without
 * modification, are permitted provided that the following conditions are met:
 *
 * 1. Redistributions of source code must retain the above copyright notice, this
 *    list of conditions and the following disclaimer.
 *
 * 2. Redistributions in binary form must reproduce the above copyright notice,
 *    this list of conditions and the following disclaimer in the documentation
 *    and/or other materials provided with the distribution.
 *
 * THIS SOFTWARE IS PROVIDED BY THE COPYRIGHT HOLDERS AND CONTRIBUTORS "AS IS"
 * AND ANY EXPRESS OR IMPLIED WARRANTIES, INCLUDING, BUT NOT LIMITED TO, THE
 * IMPLIED WARRANTIES OF MERCHANTABILITY AND FITNESS FOR A PARTICULAR PURPOSE ARE
 * DISCLAIMED. IN NO EVENT SHALL THE COPYRIGHT HOLDER OR CONTRIBUTORS BE LIABLE
 * FOR ANY DIRECT, INDIRECT, INCIDENTAL, SPECIAL, EXEMPLARY, OR CONSEQUENTIAL
 * DAMAGES (INCLUDING, BUT NOT LIMITED TO, PROCUREMENT OF SUBSTITUTE GOODS OR
 * SERVICES; LOSS OF USE, DATA, OR PROFITS; OR BUSINESS INTERRUPTION) HOWEVER
 * CAUSED AND ON ANY THEORY OF LIABILITY, WHETHER IN CONTRACT, STRICT LIABILITY,
 * OR TORT (INCLUDING NEGLIGENCE OR OTHERWISE) ARISING IN ANY WAY OUT OF THE USE
 * OF THIS SOFTWARE, EVEN IF ADVISED OF THE POSSIBILITY OF SUCH DAMAGE.
 */

#include "redis.h"

using namespace SmartRedis;

// Redis constructor.
Redis::Redis() : RedisServer()
{
<<<<<<< HEAD
    std::string address_port = _get_ssdb();
    _add_to_address_map(address_port);
    _connect(address_port);
=======
    std::string address_port = this->_get_ssdb();
    _add_to_address_map(address_port);
    this->_connect(address_port);
    return;
>>>>>>> fa759841
}

// Redis constructor. Uses address provided to constructor instead of environment variables
Redis::Redis(std::string address_port) : RedisServer()
{
<<<<<<< HEAD
    _connect(address_port);
    _add_to_address_map(address_port);
    _connect(address_port);
=======
    _add_to_address_map(address_port);
    this->_connect(address_port);
    return;
>>>>>>> fa759841
}

// Redis destructor
Redis::~Redis()
{
    if (_redis != NULL) {
        delete _redis;
        _redis = NULL;
    }
}

// Run a single-key Command on the server
CommandReply Redis::run(SingleKeyCommand& cmd){
    return _run(cmd);
}

// Run a multi-key Command on the server
CommandReply Redis::run(MultiKeyCommand& cmd){
    return _run(cmd);
}

// Run a compound Command on the server
CommandReply Redis::run(CompoundCommand& cmd){
    return _run(cmd);
}

// Run an address-at Command on the server
CommandReply Redis::run(AddressAtCommand& cmd){
    if (not is_addressable(cmd.get_address(), cmd.get_port()))
        throw std::runtime_error("The provided host and port do not match "\
                                 "the host and port used to initialize the "\
                                 "non-cluster client connection.");
    return this->_run(cmd);
}

// Run an address-any Command on the server
CommandReply Redis::run(AddressAnyCommand& cmd){
    return _run(cmd);
}

// Run a Command list on the server
std::vector<CommandReply> Redis::run(CommandList& cmds)
{
    std::vector<CommandReply> replies;
    CommandList::iterator cmd = cmds.begin();
    for ( ; cmd != cmds.end(); cmd++) {
        replies.push_back(dynamic_cast<Command*>(*cmd)->run_me(this));
    }
    return replies;
}

// Check if a model or script key exists in the database
bool Redis::model_key_exists(const std::string& key)
{
    return key_exists(key);
}

// Check if a key exists in the database
bool Redis::key_exists(const std::string& key)
{
    // Build the command
    SingleKeyCommand cmd;
    cmd.add_field("EXISTS");
    cmd.add_field(key);

    // Run it
    CommandReply reply = run(cmd);
    if (reply.has_error() > 0)
        throw std::runtime_error("Error encountered while checking "\
                                 "for existence of key " + key);
    return (bool)reply.integer();
}

// Check if address is valid
bool Redis::is_addressable(const std::string& address,
                           const uint64_t& port)
{
    return _address_node_map.find(address + ":" + std::to_string(port)) !=
        _address_node_map.end();
}

// Put a Tensor on the server
CommandReply Redis::put_tensor(TensorBase& tensor)
{
    // Build the command
    SingleKeyCommand cmd;
    cmd.add_field("AI.TENSORSET");
    cmd.add_field(tensor.name());
    cmd.add_field(tensor.type_str());
    cmd.add_fields(tensor.dims());
    cmd.add_field("BLOB");
    cmd.add_field_ptr(tensor.buf());

    // Run it
    return run(cmd);
}

// Get a Tensor from the server
CommandReply Redis::get_tensor(const std::string& key)
{
    // Build the command
    GetTensorCommand cmd;
    cmd.add_field("AI.TENSORGET");
    cmd.add_field(key);
    cmd.add_field("META");
    cmd.add_field("BLOB");

    // Run it
    return run(cmd);
}

// Rename a tensor in the database
CommandReply Redis::rename_tensor(const std::string& key,
                                  const std::string& new_key)
{
    // Build the command
    MultiKeyCommand cmd;
    cmd.add_field("RENAME");
    cmd.add_field(key);
    cmd.add_field(new_key);

    // Run it
    return run(cmd);
}

// Delete a tensor in the database
CommandReply Redis::delete_tensor(const std::string& key)
{
    // Build the command
    SingleKeyCommand cmd;
    cmd.add_field("DEL");
    cmd.add_field(key, true);

    // Run it
    return run(cmd);
}

// Copy a tensor from the source key to the destination key
CommandReply Redis::copy_tensor(const std::string& src_key,
                                const std::string& dest_key)
{
    //TODO can we do COPY for same hash slot or database?

    // Build a GET command to fetch the tensor
    GetTensorCommand cmd_get;
    cmd_get.add_field("AI.TENSORGET");
    cmd_get.add_field(src_key, true);
    cmd_get.add_field("META");
    cmd_get.add_field("BLOB");

    // Run the GET command
    CommandReply cmd_get_reply = run(cmd_get);
    if (cmd_get_reply.has_error() > 0) {
        throw std::runtime_error("Failed to retrieve tensor " +
                                 src_key + "from database");
    }

    // Decode the tensor
    std::vector<size_t> dims =
        cmd_get.get_dims(cmd_get_reply);
    std::string_view blob =
        cmd_get.get_data_blob(cmd_get_reply);
    TensorType type =
        cmd_get.get_data_type(cmd_get_reply);

    // Build a PUT command to send the tensor back to the database
    // under the new key
    MultiKeyCommand cmd_put;
    cmd_put.add_field("AI.TENSORSET");
    cmd_put.add_field(dest_key, true);
    cmd_put.add_field(TENSOR_STR_MAP.at(type));
    cmd_put.add_fields(dims);
    cmd_put.add_field("BLOB");
    cmd_put.add_field_ptr(blob);

    // Run the PUT command
    return run(cmd_put);
}

// Copy a vector of tensors from source keys to destination keys
CommandReply Redis::copy_tensors(const std::vector<std::string>& src,
                                 const std::vector<std::string>& dest)
{
    // Make sure vectors are the same length
    if (src.size() != dest.size()) {
        throw std::runtime_error("differing size vectors "\
                                 "passed to copy_tensors");
    }

    // Copy tensors one at a time. We only need to check one iterator
    // for reaching the end since we know from above that they are the
    // same length
    std::vector<std::string>::const_iterator it_src = src.cbegin();
    std::vector<std::string>::const_iterator it_dest = dest.cbegin();
    CommandReply reply;
    for ( ; it_src != src.cend(); it_src++, it_dest++) {
        reply = copy_tensor(*it_src, *it_dest);
        if (reply.has_error() > 0) {
            throw std::runtime_error("tensor copy failed");
        }

    }

    // Done
    return reply;
}

// Set a model from std::string_view buffer in the database for future execution
CommandReply Redis::set_model(const std::string& model_name,
                              std::string_view model,
                              const std::string& backend,
                              const std::string& device,
                              int batch_size,
                              int min_batch_size,
                              const std::string& tag,
                              const std::vector<std::string>& inputs,
                              const std::vector<std::string>& outputs
                              )
{
    // Build the command
    SingleKeyCommand cmd;
    cmd.add_field("AI.MODELSET");
    cmd.add_field(model_name);
    cmd.add_field(backend);
    cmd.add_field(device);

    // Add optional fields if requested
    if (tag.size() > 0) {
        cmd.add_field("TAG");
        cmd.add_field(tag);
    }
    if (batch_size > 0) {
        cmd.add_field("BATCHSIZE");
        cmd.add_field(std::to_string(batch_size));
    }
    if (min_batch_size > 0) {
        cmd.add_field("MINBATCHSIZE");
        cmd.add_field(std::to_string(min_batch_size));
    }
    if (inputs.size() > 0) {
        cmd.add_field("INPUTS");
        cmd.add_fields(inputs);
    }
    if (outputs.size() > 0) {
        cmd.add_field("OUTPUTS");
        cmd.add_fields(outputs);
    }
    cmd.add_field("BLOB");
    cmd.add_field_ptr(model);

    // Run it
    return run(cmd);
}

// Set a script from a string_view buffer in the database for future execution
CommandReply Redis::set_script(const std::string& key,
                               const std::string& device,
                               std::string_view script)
{
    // Build the command
    SingleKeyCommand cmd;
    cmd.add_field("AI.SCRIPTSET");
    cmd.add_field(key, true);
    cmd.add_field(device);
    cmd.add_field("SOURCE");
    cmd.add_field_ptr(script);

    // Run it
    return run(cmd);
}

// Run a model in the database using the specificed input and output tensors
CommandReply Redis::run_model(const std::string& key,
                              std::vector<std::string> inputs,
                              std::vector<std::string> outputs)
{
    // Build the command
    CompoundCommand cmd;
    cmd.add_field("AI.MODELRUN");
    cmd.add_field(key);
    cmd.add_field("INPUTS");
    cmd.add_fields(inputs);
    cmd.add_field("OUTPUTS");
    cmd.add_fields(outputs);

    // Run it
    return run(cmd);
}

// Run a script function in the database using the specificed input and
// output tensors
CommandReply Redis::run_script(const std::string& key,
                              const std::string& function,
                              std::vector<std::string> inputs,
                              std::vector<std::string> outputs)
{
    // Build the command
    CompoundCommand cmd;
    cmd.add_field("AI.SCRIPTRUN");
    cmd.add_field(key);
    cmd.add_field(function);
    cmd.add_field("INPUTS");
    cmd.add_fields(inputs);
    cmd.add_field("OUTPUTS");
    cmd.add_fields(outputs);

    // Run it
    return run(cmd);
}

// Retrieve the model from the database
CommandReply Redis::get_model(const std::string& key)
{
    // Build the command
    SingleKeyCommand cmd;
    cmd.add_field("AI.MODELGET");
    cmd.add_field(key);
    cmd.add_field("BLOB");

    // Run it
    return run(cmd);
}

// Retrieve the script from the database
CommandReply Redis::get_script(const std::string& key)
{
    // Build the command
    SingleKeyCommand cmd;
    cmd.add_field("AI.SCRIPTGET");
    cmd.add_field(key, true);
    cmd.add_field("SOURCE");

    // Run it
    return run(cmd);
}

inline CommandReply Redis::_run(const Command& cmd)
{
    CommandReply reply;
    bool do_sleep = false;
    for (int n_trial = 0; n_trial < 100; n_trial++) {
        do_sleep = false;
        try {
            reply = _redis->command(cmd.cbegin(), cmd.cend());
            if (reply.has_error() == 0)
                return reply;
            break;
        }
        catch (sw::redis::IoError &e) {
            do_sleep = true;
        }
        catch (sw::redis::ClosedError &e) {
            do_sleep = true;
        }
        catch (std::exception& e) {
            throw std::runtime_error(e.what());
        }
        catch (...) {
            throw std::runtime_error("A non-standard exception "\
                                     "encountered during command " +
                                     cmd.first_field() +
                                     " execution. ");
        }

        if (do_sleep) {
            std::this_thread::sleep_for(std::chrono::seconds(2));
        }
    }

    if (reply.has_error() > 0)
        reply.print_reply_error();
    throw std::runtime_error("Redis failed to execute command: " +
                             cmd.first_field());

    return reply;
}

inline void Redis::_add_to_address_map(std::string address_port)
{
    if (address_port.rfind("tcp://", 0) == 0)
        address_port = address_port.substr(6, std::string::npos);
    else if (address_port.rfind("unix://", 0) == 0)
        address_port = address_port.substr(7, std::string::npos);

    _address_node_map.insert({address_port, nullptr});
}

inline void Redis::_connect(std::string address_port)
{
    // Try to create the sw::redis::Redis object
    try {
        _redis = new sw::redis::Redis(address_port);
    }
    catch (std::exception& e) {
        _redis = NULL;
        throw std::runtime_error("Failed to create Redis object with error: " +
                                 std::string(e.what()));
    }
    catch (...) {
        _redis = NULL;
        throw std::runtime_error("A non-standard exception encountered "\
                                 "during client connection.");
    }

    // Attempt to have the sw::redis::Redis object
    // make a connection using the PING command
    int n_trials = 10;
    for (int i = 1; i <= n_trials; i++) {
        try {
            if (_redis->ping().compare("PONG") == 0) {
                return;
            }
            else if (i == n_trials) {
                throw std::runtime_error("Connection attempt failed");
            }
        }
        catch (std::exception& e) {
            if (i == n_trials) {
                throw std::runtime_error(e.what());
            }
        }
        catch (...) {
            if (i == n_trials) {
                throw std::runtime_error("A non-standard exception encountered"\
                                         " during client connection.");
            }
        }
        std::this_thread::sleep_for(std::chrono::seconds(2));
    }

    // Should never get here
    throw std::runtime_error("End of _connect reached unexpectedly");
}<|MERGE_RESOLUTION|>--- conflicted
+++ resolved
@@ -33,30 +33,16 @@
 // Redis constructor.
 Redis::Redis() : RedisServer()
 {
-<<<<<<< HEAD
     std::string address_port = _get_ssdb();
     _add_to_address_map(address_port);
     _connect(address_port);
-=======
-    std::string address_port = this->_get_ssdb();
-    _add_to_address_map(address_port);
-    this->_connect(address_port);
-    return;
->>>>>>> fa759841
 }
 
 // Redis constructor. Uses address provided to constructor instead of environment variables
 Redis::Redis(std::string address_port) : RedisServer()
 {
-<<<<<<< HEAD
-    _connect(address_port);
     _add_to_address_map(address_port);
     _connect(address_port);
-=======
-    _add_to_address_map(address_port);
-    this->_connect(address_port);
-    return;
->>>>>>> fa759841
 }
 
 // Redis destructor
