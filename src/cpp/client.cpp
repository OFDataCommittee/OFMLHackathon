/*
 * BSD 2-Clause License
 *
 * Copyright (c) 2021, Hewlett Packard Enterprise
 * All rights reserved.
 *
 * Redistribution and use in source and binary forms, with or without
 * modification, are permitted provided that the following conditions are met:
 *
 * 1. Redistributions of source code must retain the above copyright notice, this
 *    list of conditions and the following disclaimer.
 *
 * 2. Redistributions in binary form must reproduce the above copyright notice,
 *    this list of conditions and the following disclaimer in the documentation
 *    and/or other materials provided with the distribution.
 *
 * THIS SOFTWARE IS PROVIDED BY THE COPYRIGHT HOLDERS AND CONTRIBUTORS "AS IS"
 * AND ANY EXPRESS OR IMPLIED WARRANTIES, INCLUDING, BUT NOT LIMITED TO, THE
 * IMPLIED WARRANTIES OF MERCHANTABILITY AND FITNESS FOR A PARTICULAR PURPOSE ARE
 * DISCLAIMED. IN NO EVENT SHALL THE COPYRIGHT HOLDER OR CONTRIBUTORS BE LIABLE
 * FOR ANY DIRECT, INDIRECT, INCIDENTAL, SPECIAL, EXEMPLARY, OR CONSEQUENTIAL
 * DAMAGES (INCLUDING, BUT NOT LIMITED TO, PROCUREMENT OF SUBSTITUTE GOODS OR
 * SERVICES; LOSS OF USE, DATA, OR PROFITS; OR BUSINESS INTERRUPTION) HOWEVER
 * CAUSED AND ON ANY THEORY OF LIABILITY, WHETHER IN CONTRACT, STRICT LIABILITY,
 * OR TORT (INCLUDING NEGLIGENCE OR OTHERWISE) ARISING IN ANY WAY OUT OF THE USE
 * OF THIS SOFTWARE, EVEN IF ADVISED OF THE POSSIBILITY OF SUCH DAMAGE.
 */

#include "client.h"

using namespace SmartRedis;

// Constructor
Client::Client(bool cluster)
    : _redis_cluster(cluster ? new RedisCluster() : NULL),
      _redis(cluster ? NULL : new Redis())
{
    if (cluster)
        _redis_server =  _redis_cluster;
    else
        _redis_server =  _redis;
    _set_prefixes_from_env();
    _use_tensor_prefix = true;
    _use_model_prefix = false;
}

// Destructor
Client::~Client()
{
    if (_redis_cluster != NULL)
    {
        delete _redis_cluster;
        _redis_cluster = NULL;
    }
    if (_redis != NULL)
    {
        delete _redis;
        _redis = NULL;
    }
    _redis_server = NULL;
}

// Establish a dataset
void Client::put_dataset(DataSet& dataset)
{
    CommandList cmds;
    _append_dataset_metadata_commands(cmds, dataset);
    _append_dataset_tensor_commands(cmds, dataset);
    _append_dataset_ack_command(cmds, dataset);
    _run(cmds);
}

// Retrieve the current dataset
DataSet Client::get_dataset(const std::string& name)
{
    // Get the metadata message and construct DataSet
    CommandReply reply = _get_dataset_metadata(name);
    if (reply.n_elements() == 0) {
        throw std::runtime_error("The requested DataSet " +
                                 name + " does not exist.");
    }

    DataSet dataset(name);
    _unpack_dataset_metadata(dataset, reply);

    std::vector<std::string> tensor_names = dataset.get_tensor_names();

    for(size_t i = 0; i < tensor_names.size(); i++) {
        std::string tensor_key =
            _build_dataset_tensor_key(name, tensor_names[i], true);
        CommandReply reply = this->_redis_server->get_tensor(tensor_key);
        std::vector<size_t> reply_dims = GetTensorCommand::get_dims(reply);
        std::string_view blob = GetTensorCommand::get_data_blob(reply);
        TensorType type = GetTensorCommand::get_data_type(reply);
        dataset._add_to_tensorpack(tensor_names[i],
                                   (void*)blob.data(), reply_dims,
                                   type, MemoryLayout::contiguous);
    }

    // ***WS*** FINDME: Passing objects by value causes unnecessary copies
    return dataset;
}

// Rename the current dataset
void Client::rename_dataset(const std::string& name,
                            const std::string& new_name)
{
    copy_dataset(name, new_name);
    delete_dataset(name);
}

// Clone the dataset to a new name
void Client::copy_dataset(const std::string& src_name,
                          const std::string& dest_name)
{
    // Extract metadata
    CommandReply reply = _get_dataset_metadata(src_name);
    if (reply.n_elements() == 0) {
        throw std::runtime_error("The requested DataSet " +
                                 src_name + " does not exist.");
    }
    DataSet dataset(src_name);
    _unpack_dataset_metadata(dataset, reply);

    // Clone tensor keys
    std::vector<std::string> tensor_names = dataset.get_tensor_names();
    std::vector<std::string> tensor_src_names;
    std::vector<std::string> tensor_dest_names;
    for (size_t i = 0; i < tensor_names.size(); i++) {
        std::string key = _build_dataset_tensor_key(src_name, tensor_names[i],true);
        tensor_src_names.push_back(key);
        key = _build_dataset_tensor_key(dest_name, tensor_names[i],false);
        tensor_dest_names.push_back(key);
    }

    // Clone tensors
    _redis_server->copy_tensors(tensor_src_names, tensor_dest_names);

    // Update the DataSet name to the destination name
    // so we can reuse the object for placing metadata
    // and ack commands
    dataset.name = dest_name;
    CommandList put_meta_cmds;
    _append_dataset_metadata_commands(put_meta_cmds, dataset);
    _append_dataset_ack_command(put_meta_cmds, dataset);
    (void)_run(put_meta_cmds);
}

// Delete a DataSet from the database.
// All tensors and metdata in the DataSet will be deleted.
void Client::delete_dataset(const std::string& name)
{
    CommandReply reply = _get_dataset_metadata(name);
    if (reply.n_elements() == 0) {
        throw std::runtime_error("The requested DataSet " +
                                 name + " does not exist.");
    }

    DataSet dataset(name);
    _unpack_dataset_metadata(dataset, reply);

    // Build the delete command
    CompoundCommand cmd;
    cmd.add_field("DEL");
    cmd.add_field(_build_dataset_meta_key(dataset.name, true), true);

    // Add in all the tensors to be deleted
    std::vector<std::string> tensor_names = dataset.get_tensor_names();
    for (size_t i = 0; i < tensor_names.size(); i++) {
        std::string tensor_key(_build_dataset_tensor_key(dataset.name,
                                            tensor_names[i], true));
        cmd.add_field(tensor_key, true);
    }

    // Run the command
    reply = _run(cmd);
    if (reply.has_error())
        return; // Bail on error

    // Acknowledge the response
    CompoundCommand cmd_ack_key;
    std::string dataset_ack_key(_build_dataset_ack_key(name, false));
    cmd_ack_key.add_field("DEL");
    cmd_ack_key.add_field(dataset_ack_key, true);

    reply = _run(cmd_ack_key);
}

// Put a tensor into the database
void Client::put_tensor(const std::string& key,
                        void* data,
                        const std::vector<size_t>& dims,
                        const TensorType type,
                        const MemoryLayout mem_layout)
{
    std::string p_key = _build_tensor_key(key, false);

    TensorBase* tensor;
    switch (type) {
        case TensorType::dbl:
            tensor = new Tensor<double>(p_key, data, dims, type, mem_layout);
            break;
        case TensorType::flt:
            tensor = new Tensor<float>(p_key, data, dims, type, mem_layout);
            break;
        case TensorType::int64:
            tensor = new Tensor<int64_t>(p_key, data, dims, type, mem_layout);
            break;
        case TensorType::int32:
            tensor = new Tensor<int32_t>(p_key, data, dims, type, mem_layout);
            break;
        case TensorType::int16:
            tensor = new Tensor<int16_t>(p_key, data, dims, type, mem_layout);
            break;
        case TensorType::int8:
            tensor = new Tensor<int8_t>(p_key, data, dims, type, mem_layout);
            break;
        case TensorType::uint16:
            tensor = new Tensor<uint16_t>(p_key, data, dims, type, mem_layout);
            break;
        case TensorType::uint8:
            tensor = new Tensor<uint8_t>(p_key, data, dims, type, mem_layout);
            break;
        default : // FINDME: Need to handle this case better
            throw std::runtime_error("Invalid type for put_tensor");
    }

    // Send the tensor
    CommandReply reply = _redis_server->put_tensor(*tensor);

    // Cleanup
    delete tensor;
    tensor = NULL;
    if (reply.has_error())
        throw std::runtime_error("put_tensor failed");
}

// Get the tensor data, dimensions, and type for the provided tensor key.
// This function will allocate and retain management of the memory for the
// tensor data.
void Client::get_tensor(const std::string& key,
                        void*& data,
                        std::vector<size_t>& dims,
                        TensorType& type,
                        const MemoryLayout mem_layout)
{
    // Retrieve the TensorBase from the database
    TensorBase* ptr = _get_tensorbase_obj(key);

    // Set the user values
    dims = ptr->dims();
    type = ptr->type();
    data = ptr->data_view(mem_layout);

    // Hold the Tensor in memory for memory management
    _tensor_memory.add_tensor(ptr);
}

// Get the tensor data, dimensions, and type for the provided tensor key.
// This function will allocate and retain management of the memory for the
// tensor data and dimensions. This is a c-style interface for the tensor
// dimensions. Another function exists for std::vector dimensions.
 void Client::get_tensor(const std::string& key,
                        void*& data,
                        size_t*& dims,
                        size_t& n_dims,
                        TensorType& type,
                        const MemoryLayout mem_layout)
{

    std::vector<size_t> dims_vec;
    get_tensor(key, data, dims_vec, type, mem_layout);

    size_t dims_bytes = sizeof(size_t) * dims_vec.size();
    dims = _dim_queries.allocate_bytes(dims_bytes);
    n_dims = dims_vec.size();

    std::vector<size_t>::const_iterator it = dims_vec.cbegin();
    for (size_t i = 0; it != dims_vec.cend(); i++, it++)
        dims[i] = *it;
}

// Get tensor data and fill an already allocated array memory space that
// has the specified MemoryLayout. The provided type and dimensions are
// checked against retrieved values to ensure the provided memory space is
// sufficient. This method is the most memory efficient way to retrieve
// tensor data.
void Client::unpack_tensor(const std::string& key,
                           void* data,
                           const std::vector<size_t>& dims,
                           const TensorType type,
                           const MemoryLayout mem_layout)
{
    if (mem_layout == MemoryLayout::contiguous && dims.size() > 1) {
        throw std::runtime_error("The destination memory space "\
                                "dimension vector should only "\
                                "be of size one if the memory "\
                                "layout is contiguous.");
    }

    std::string get_key = _build_tensor_key(key, true);
    CommandReply reply = _redis_server->get_tensor(get_key);

    std::vector<size_t> reply_dims = GetTensorCommand::get_dims(reply);

    // Make sure we have the right dims to unpack into (Contiguous case)
    if (mem_layout == MemoryLayout::contiguous ||
        mem_layout == MemoryLayout::fortran_contiguous) {
        size_t total_dims = 1;
        for (size_t i = 0; i < reply_dims.size(); i++) {
            total_dims *= reply_dims[i];
        }
        if (total_dims != dims[0] &&
            mem_layout == MemoryLayout::contiguous) {
            throw std::runtime_error("The dimensions of the fetched "\
                                "tensor do not match the length of "\
                                "the contiguous memory space.");
        }
    }

    // Make sure we have the right dims to unpack into (Nested case)
    if (mem_layout == MemoryLayout::nested) {
        if (dims.size() != reply_dims.size()) {
            // Same number of dimensions
            throw std::runtime_error("The number of dimensions of the  "\
                                    "fetched tensor, " +
                                    std::to_string(reply_dims.size()) + " "\
                                    "does not match the number of "\
                                    "dimensions of the user memory space, " +
                                    std::to_string(dims.size()));
        }

        // Same size in each dimension
        for (size_t i = 0; i < reply_dims.size(); i++) {
            if (dims[i] != reply_dims[i]) {
                throw std::runtime_error("The dimensions of the fetched tensor "\
                                        "do not match the provided "\
                                        "dimensions of the user memory space.");
            }
        }
    }

    // Make sure we're unpacking the right type of data
    TensorType reply_type = GetTensorCommand::get_data_type(reply);
    if (type != reply_type)
        throw std::runtime_error("The type of the fetched tensor "\
                                "does not match the provided type");

    // Retrieve the tensor data into a Tensor
    std::string_view blob = GetTensorCommand::get_data_blob(reply);
    TensorBase* tensor = NULL;
    switch (reply_type) {
        case TensorType::dbl:
            tensor = new Tensor<double>(get_key, (void*)blob.data(),
                                        reply_dims, reply_type,
                                        MemoryLayout::contiguous);
            break;
        case TensorType::flt:
            tensor = new Tensor<float>(get_key, (void*)blob.data(),
                                       reply_dims, reply_type,
                                       MemoryLayout::contiguous);
            break;
        case TensorType::int64:
            tensor = new Tensor<int64_t>(get_key, (void*)blob.data(),
                                         reply_dims, reply_type,
                                         MemoryLayout::contiguous);
            break;
        case TensorType::int32:
            tensor = new Tensor<int32_t>(get_key, (void*)blob.data(),
                                         reply_dims, reply_type,
                                         MemoryLayout::contiguous);
            break;
        case TensorType::int16:
            tensor = new Tensor<int16_t>(get_key, (void*)blob.data(),
                                         reply_dims, reply_type,
                                         MemoryLayout::contiguous);
            break;
        case TensorType::int8:
            tensor = new Tensor<int8_t>(get_key, (void*)blob.data(),
                                        reply_dims, reply_type,
                                        MemoryLayout::contiguous);
            break;
        case TensorType::uint16:
            tensor = new Tensor<uint16_t>(get_key, (void*)blob.data(),
                                          reply_dims, reply_type,
                                          MemoryLayout::contiguous);
            break;
        case TensorType::uint8:
            tensor = new Tensor<uint8_t>(get_key, (void*)blob.data(),
                                         reply_dims, reply_type,
                                         MemoryLayout::contiguous);
            break;
        default : // FINDME: Need to handle this case better
            throw std::runtime_error("Invalid type for unpack_tensor");
    }

    // Unpack the tensor and reclaim it
    tensor->fill_mem_space(data, dims, mem_layout);
    delete tensor;
    tensor = NULL;
}

// Move a tensor from one key to another key
void Client::rename_tensor(const std::string& key,
                           const std::string& new_key)
{
    std::string p_key = _build_tensor_key(key, true);
    std::string p_new_key = _build_tensor_key(new_key, false);
    CommandReply reply = _redis_server->rename_tensor(p_key, p_new_key);
    if (reply.has_error())
        throw std::runtime_error("rename_tensor failed");
}

// Delete a tensor from the database
void Client::delete_tensor(const std::string& key)
{
    std::string p_key = _build_tensor_key(key, true);
    CommandReply reply = _redis_server->delete_tensor(p_key);
    if (reply.has_error())
        throw std::runtime_error("delete_tensor failed");
}

// Copy the tensor from the source key to the destination key
void Client::copy_tensor(const std::string& src_key,
                         const std::string& dest_key)
{
    std::string p_src_key = _build_tensor_key(src_key, true);
    std::string p_dest_key = _build_tensor_key(dest_key, false);
    CommandReply reply = _redis_server->copy_tensor(p_src_key, p_dest_key);
    if (reply.has_error())
        throw std::runtime_error("copy_tensor failed");
}

// Set a model from file in the database for future execution
void Client::set_model_from_file(const std::string& key,
                                 const std::string& model_file,
                                 const std::string& backend,
                                 const std::string& device,
                                 int batch_size,
                                 int min_batch_size,
                                 const std::string& tag,
                                 const std::vector<std::string>& inputs,
                                 const std::vector<std::string>& outputs)
{
    if (model_file.size() == 0)
        throw std::runtime_error("model_file is a required "
                                "parameter of set_model.");

    std::ifstream fin(model_file, std::ios::binary);
    std::ostringstream ostream;
    ostream << fin.rdbuf();

    const std::string tmp = ostream.str();
    std::string_view model(tmp.data(), tmp.length());

    set_model(key, model, backend, device, batch_size,
              min_batch_size, tag, inputs, outputs);
}

// Set a model from a string buffer in the database for future execution
void Client::set_model(const std::string& key,
                       const std::string_view& model,
                       const std::string& backend,
                       const std::string& device,
                       int batch_size,
                       int min_batch_size,
                       const std::string& tag,
                       const std::vector<std::string>& inputs,
                       const std::vector<std::string>& outputs)
{
    if (key.size() == 0) {
        throw std::runtime_error("key is a required parameter of set_model.");
    }

    if (backend.size() == 0) {
        throw std::runtime_error("backend is a required  "\
                                 "parameter of set_model.");
    }

    if (backend.compare("TF") != 0) {
        if (inputs.size() > 0) {
            throw std::runtime_error("INPUTS in the model set command "\
                                     "is only valid for TF models");
        }
        if (outputs.size() > 0) {
            throw std::runtime_error("OUTPUTS in the model set command "\
                                     "is only valid for TF models");
        }
    }

    const char* backends[] = { "TF", "TFLITE", "TORCH", "ONNX" };
    bool found = false;
    for (size_t i = 0; i < sizeof(backends)/sizeof(backends[0]); i++)
        found = found || (backend.compare(backends[i]) != 0);
    if (!found) {
        throw std::runtime_error(std::string(backend) +
                                    " is not a valid backend.");
    }

    if (device.size() == 0) {
        throw std::runtime_error("device is a required "
                                 "parameter of set_model.");
    }

    if (device.compare("CPU") != 0 &&
        std::string(device).find("GPU") == std::string::npos) {
        throw std::runtime_error(std::string(backend) +
                                 " is not a valid backend.");
    }

    std::string p_key = _build_model_key(key, false);
    _redis_server->set_model(p_key, model, backend, device,
                             batch_size, min_batch_size,
                             tag, inputs, outputs);
}

// Retrieve the model from the database
std::string_view Client::get_model(const std::string& key)
{
    std::string get_key = _build_model_key(key, true);
    CommandReply reply = _redis_server->get_model(get_key);
    if (reply.has_error())
        throw std::runtime_error("failed to get model from server");

    char* model = _model_queries.allocate(reply.str_len());
    if (model == NULL)
        throw std::bad_alloc();
    std::memcpy(model, reply.str(), reply.str_len());
    return std::string_view(model, reply.str_len());
}

// Set a script from file in the database for future execution
void Client::set_script_from_file(const std::string& key,
                                  const std::string& device,
                                  const std::string& script_file)
{
    // Read the script from the file
    std::ifstream fin(script_file);
    std::ostringstream ostream;
    ostream << fin.rdbuf();

    const std::string tmp = ostream.str();
    std::string_view script(tmp.data(), tmp.length());

    // Send it to the database
    set_script(key, device, script);
}

// Set a script from a string buffer in the database for future execution
void Client::set_script(const std::string& key,
                        const std::string& device,
                        const std::string_view& script)
{
    std::string s_key = _build_model_key(key, false);
    _redis_server->set_script(s_key, device, script);
}

// Retrieve the script from the database
std::string_view Client::get_script(const std::string& key)
{
    std::string get_key = _build_model_key(key, true);
    CommandReply reply = _redis_server->get_script(get_key);
    char* script = _model_queries.allocate(reply.str_len());
    if (script == NULL)
        throw std::bad_alloc();
    std::memcpy(script, reply.str(), reply.str_len());
    return std::string_view(script, reply.str_len());
}

// Run a model in the database using the specificed input and output tensors
void Client::run_model(const std::string& key,
                       std::vector<std::string> inputs,
                       std::vector<std::string> outputs)
{
    std::string get_key = _build_model_key(key, true);

    if (_use_tensor_prefix) {
        _append_with_get_prefix(inputs);
        _append_with_put_prefix(outputs);
    }
    _redis_server->run_model(get_key, inputs, outputs);
}

// Run a script function in the database using the specificed input and output tensors
void Client::run_script(const std::string& key,
                        const std::string& function,
                        std::vector<std::string> inputs,
                        std::vector<std::string> outputs)
{
    std::string get_key = _build_model_key(key, true);

    if (_use_tensor_prefix) {
        _append_with_get_prefix(inputs);
        _append_with_put_prefix(outputs);
    }
    _redis_server->run_script(get_key, function, inputs, outputs);
}

// Check if the key exists in the database
bool Client::key_exists(const std::string& key)
{
    return _redis_server->key_exists(key);
}

// Check if the tensor (or the dataset) exists in the database
bool Client::tensor_exists(const std::string& name)
{
    std::string get_key = _build_tensor_key(name, true);
    return _redis_server->key_exists(get_key);
}

<<<<<<< HEAD
// Check if the model (or the script) exists in the database
=======
bool Client::dataset_exists(const std::string& name)
{
    // Same implementation as for tensors; the next line is NOT a type
    std::string g_key = _build_dataset_ack_key(name, true);
    return this->_redis_server->key_exists(g_key);
}

>>>>>>> e9894756
bool Client::model_exists(const std::string& name)
{
    std::string get_key = _build_model_key(name, true);
    return _redis_server->model_key_exists(get_key);
}

// Check if the key exists in the database at a specified frequency for a specified number of times
bool Client::poll_key(const std::string& key,
                      int poll_frequency_ms,
                      int num_tries)
{
    // Check for the key however many times requested
    for (int i = 0; i < num_tries; i++) {
        if (key_exists(key))
            return true;
        std::this_thread::sleep_for(std::chrono::milliseconds(poll_frequency_ms));
    }

    // If we get here, it was never found
    return false;
}

// Check if the model (or script) exists in the database at a specified frequency for a specified number of times.
bool Client::poll_model(const std::string& name,
                        int poll_frequency_ms,
                        int num_tries)
{
    // Check for the model/script however many times requested
    for (int i = 0; i < num_tries; i++) {
        if (model_exists(name))
            return true;
        std::this_thread::sleep_for(std::chrono::milliseconds(poll_frequency_ms));
    }

    // If we get here, it was never found
    return false;
}

// Check if the tensor (or dataset) exists in the database at a specified frequency for a specified number of times
bool Client::poll_tensor(const std::string& name,
                         int poll_frequency_ms,
                         int num_tries)
{
    // Check for the model/script however many times requested
    for (int i = 0; i < num_tries; i++) {
        if (tensor_exists(name))
            return true;
        std::this_thread::sleep_for(std::chrono::milliseconds(poll_frequency_ms));
    }

    // If we get here, it was never found
    return false;
}

// Establish a datasource
void Client::set_data_source(std::string source_id)
{
    // Validate the source prefix
    bool valid_prefix = false;
    size_t num_prefix = _get_key_prefixes.size();
    size_t save_index = -1;
    for (size_t i = 0; i < num_prefix; i++) {
        if (_get_key_prefixes[i].compare(source_id )== 0) {
            valid_prefix = true;
            save_index = i;
            break;
        }
    }

    if (!valid_prefix) {
        throw std::runtime_error("Client error: data source " +
                    std::string(source_id) +
                    "could not be found during client "+
                    "initialization.");
    }

    // Save the prefix
    _get_key_prefix = _get_key_prefixes[save_index];
}

// Set whether names of model and script entities should be prefixed
// (e.g. in an ensemble) to form database keys. Prefixes will only be
// used if they were previously set through the environment variables
// SSKEYOUT and SSKEYIN. Keys of entities created before this function
// is called will not be affected. By default, the client does not
// prefix model and script keys.
void Client::use_model_ensemble_prefix(bool use_prefix)
{
    _use_model_prefix = use_prefix;
}

// Set whether names of tensor and dataset entities should be prefixed
// (e.g. in an ensemble) to form database keys. Prefixes will only be used
// if they were previously set through the environment variables SSKEYOUT
// and SSKEYIN. Keys of entities created before this function is called
// will not be affected. By default, the client prefixes tensor and dataset
// keys with the first prefix specified with the SSKEYIN and SSKEYOUT
// environment variables.
void Client::use_tensor_ensemble_prefix(bool use_prefix)
{
    _use_tensor_prefix = use_prefix;
}

// Returns information about the given database node
parsed_reply_nested_map Client::get_db_node_info(std::string address)
{
    // Validate the address
    std::string host = address.substr(0, address.find(":"));
    uint64_t port = std::stoul(address.substr(address.find(":") + 1),
                               nullptr, 0);
    if (host.empty() || port == 0) {
        throw std::runtime_error(std::string(address) +
                                 "is not a valid database node address.");
    }

    // Run an INFO EVERYTHING command to get node info
    DBInfoCommand cmd;
    cmd.set_exec_address_port(host, port);
    cmd.add_field("INFO");
    cmd.add_field("EVERYTHING");
    CommandReply reply = _run(cmd);
    if (reply.has_error())
        throw std::runtime_error("INFO EVERYTHING command failed on server");

    // Parse the results
    return DBInfoCommand::parse_db_node_info(std::string(reply.str(),
                                                        reply.str_len()));
}

// Returns the CLUSTER INFO command reply addressed to a single cluster node.
parsed_reply_map Client::get_db_cluster_info(std::string address)
{
    if (_redis_cluster == NULL)
        throw std::runtime_error("Cannot run on non-cluster environment");

    // Validate the address
    std::string host = address.substr(0, address.find(":"));
    uint64_t port = std::stoul (address.substr(address.find(":") + 1),
                                nullptr, 0);
    if (host.empty() || port == 0) {
        throw std::runtime_error(std::string(address) +
                                 "is not a valid database node address.");
    }

    // Run the CLUSTER INFO command
    ClusterInfoCommand cmd;
    cmd.set_exec_address_port(host, port);
    cmd.add_field("CLUSTER");
    cmd.add_field("INFO");
    CommandReply reply = _run(cmd);
    if (reply.has_error())
        throw std::runtime_error("CLUSTER INFO command failed on server");

    // Parse the results
    return ClusterInfoCommand::parse_db_cluster_info(std::string(reply.str(),
                                                     reply.str_len()));
}

// Set the prefixes that are used for set and get methods using SSKEYIN 
// and SSKEYOUT environment variables.
void Client::_set_prefixes_from_env()
{
    // Establish set prefix
    const char* keyout_p = std::getenv("SSKEYOUT");
    if (keyout_p != NULL)
        _put_key_prefix = keyout_p;
    else
        _put_key_prefix.clear();

    // Establish get prefix(es)
    char* keyin_p = std::getenv("SSKEYIN");
    if (keyin_p != NULL) {
        char* a = keyin_p;
        char* b = a;
        char parse_char = ',';
        while (*b != '\0') {
            if (*b == parse_char) {
                if (a != b)
                    _get_key_prefixes.push_back(std::string(a, b - a));
                a = ++b;
            }
            else
                b++;
        }
        if (a != b)
            _get_key_prefixes.push_back(std::string(a, b - a));
    }

    // Set the first prefix as the data source
    if (_get_key_prefixes.size() > 0)
        set_data_source(_get_key_prefixes[0].c_str());
}

// Get the key prefix for placement methods
inline std::string Client::_put_prefix()
{
    std::string prefix;
    if (_put_key_prefix.size() > 0)
        prefix =  _put_key_prefix + '.';
    return prefix;
}

// Get the key prefix for retrieval methods
inline std::string Client::_get_prefix()
{
    std::string prefix;
    if (_get_key_prefix.size() > 0)
        prefix =  _get_key_prefix + '.';
    return prefix;
}

// Append a vector of keys with the retrieval prefix
inline void Client::_append_with_get_prefix( std::vector<std::string>& keys)
{
    std::vector<std::string>::iterator prefix_it = keys.begin();
    for ( ; prefix_it != keys.end(); prefix_it++) {
        *prefix_it = _build_tensor_key(*prefix_it, true);
    }
}

// Append a vector of keys with the placement prefix
inline void Client::_append_with_put_prefix(std::vector<std::string>& keys)
{
    std::vector<std::string>::iterator prefix_it = keys.begin();
    for ( ; prefix_it != keys.end(); prefix_it++) {
        *prefix_it = _build_tensor_key(*prefix_it, false);
    }
}

// Execute the command to retrieve the DataSet metadata portion of the DataSet.
inline CommandReply Client::_get_dataset_metadata(const std::string& name)
{
    SingleKeyCommand cmd;
    cmd.add_field("HGETALL");
    cmd.add_field(_build_dataset_meta_key(name, true), true);
    return _run(cmd);
}

// Build full formatted key of a tensor, based on current prefix settings.
inline std::string Client::_build_tensor_key(const std::string& key, bool on_db)
{
    std::string prefix;
    if (_use_tensor_prefix)
        prefix = on_db ? _get_prefix() : _put_prefix();

    return prefix + key;
}

// Build full formatted key of a model or a script, based on current prefix settings.
inline std::string Client::_build_model_key(const std::string& key, bool on_db)
{
    std::string prefix;
    if (_use_model_prefix)
        prefix = on_db ? _get_prefix() : _put_prefix();

    return prefix + key;
}

// Build full formatted key of a dataset, based on current prefix settings.
inline std::string Client::_build_dataset_key(const std::string& dataset_name, bool on_db)
{
    std::string prefix;
    if (_use_tensor_prefix)
        prefix = on_db ? _get_prefix() : _put_prefix();

    return prefix + "{" + dataset_name + "}";
}

// Create the key for putting or getting a DataSet tensor in the database
inline std::string Client::_build_dataset_tensor_key(const std::string& dataset_name,
                                                     const std::string& tensor_name,
                                                     bool on_db)
{
    return _build_dataset_key(dataset_name, on_db) + "." + tensor_name;
}

// Create the key for putting or getting DataSet metadata in the database
inline std::string Client::_build_dataset_meta_key(const std::string& dataset_name,
                                                   bool on_db)
{
    return _build_dataset_key(dataset_name, on_db) + ".meta";
}

// Create the key to place an indicator in the database that the dataset has been
// successfully stored.
inline std::string Client::_build_dataset_ack_key(const std::string& dataset_name,
                                                  bool on_db)
{
    return _build_tensor_key(dataset_name, on_db);
}

// Append the Command associated with placing DataSet metadata in the database
// to a CommandList
void Client::_append_dataset_metadata_commands(CommandList& cmd_list,
                                               DataSet& dataset)
{
    std::string meta_key = _build_dataset_meta_key(dataset.name, false);

    std::vector<std::pair<std::string, std::string>> mdf =
        dataset.get_metadata_serialization_map();
    if (mdf.size() == 0) {
        throw std::runtime_error("An attempt was made to put "\
                                 "a DataSet into the database that "\
                                 "does not contain any fields or "\
                                 "tensors.");
<<<<<<< HEAD
    }
=======
    SingleKeyCommand* del_cmd = cmd_list.add_command<SingleKeyCommand>();
    del_cmd->add_field("DEL");
    del_cmd->add_field(meta_key, true);
>>>>>>> e9894756

    SingleKeyCommand* cmd = cmd_list.add_command<SingleKeyCommand>();
    if (cmd == NULL) {
        throw std::runtime_error("Failed to create singlekeycommande");
    }
    cmd->add_field("HMSET");
    cmd->add_field (meta_key, true);
    for (size_t i = 0; i < mdf.size(); i++) {
        cmd->add_field(mdf[i].first);
        cmd->add_field(mdf[i].second);
    }
}

// Append the Command associated with placing DataSet tensors in the
// database to a CommandList
void Client::_append_dataset_tensor_commands(CommandList& cmd_list,
                                             DataSet& dataset)
{
    DataSet::tensor_iterator it = dataset.tensor_begin();
    for ( ; it != dataset.tensor_end(); it++) {
        TensorBase* tensor = *it;
        std::string tensor_key = _build_dataset_tensor_key(
            dataset.name, tensor->name(), false);
        SingleKeyCommand* cmd = cmd_list.add_command<SingleKeyCommand>();
        cmd->add_field("AI.TENSORSET");
        cmd->add_field(tensor_key, true);
        cmd->add_field(tensor->type_str());
        cmd->add_fields(tensor->dims());
        cmd->add_field("BLOB");
        cmd->add_field_ptr(tensor->buf());
    }
}

// Append the Command associated with acknowledging that the DataSet is complete
// (all put commands processed) to the CommandList
void Client::_append_dataset_ack_command(CommandList& cmd_list, DataSet& dataset)
{
    std::string dataset_ack_key = _build_dataset_ack_key(dataset.name, false);

    // SingleKeyCommand* cmd = new SingleKeyCommand();
    SingleKeyCommand* cmd = cmd_list.add_command<SingleKeyCommand>();
    cmd->add_field("SET");
    cmd->add_field(dataset_ack_key, true);
    cmd->add_field("1");
}

// Put the metadata fields embedded in a CommandReply into the DataSet
void Client::_unpack_dataset_metadata(DataSet& dataset, CommandReply& reply)
{
    // Make sure we have paired elements
    if ((reply.n_elements() % 2) != 0)
        throw std::runtime_error("The DataSet metadata reply "\
                                  "contains the wrong number of "\
                                  "elements.");

    // Process each pair of response fields
    for (size_t i = 0; i < reply.n_elements(); i += 2) {
        std::string field_name(reply[i].str(), reply[i].str_len());
        dataset._add_serialized_field(field_name,
                                      reply[i + 1].str(),
                                      reply[i + 1].str_len());
    }
}

// Retrieve the tensor from the DataSet and return a TensorBase object that
// can be used to return tensor information to the user. The returned
// TensorBase object has been dynamically allocated, but not yet tracked
// for memory management in any object.
TensorBase* Client::_get_tensorbase_obj(const std::string& name)
{
    // Fetch the tensor
    std::string get_key = _build_tensor_key(name, true);
    CommandReply reply = _redis_server->get_tensor(get_key);
    if (reply.has_error())
        throw std::runtime_error("tensor retrieval failed");

    std::vector<size_t> dims = GetTensorCommand::get_dims(reply);
    if (dims.size() <= 0)
        throw std::runtime_error("The number of dimensions of the "\
                                "fetched tensor are invalid: " +
                                std::to_string(dims.size()));

    TensorType type = GetTensorCommand::get_data_type(reply);
    std::string_view blob = GetTensorCommand::get_data_blob(reply);

    for (size_t i = 0; i < dims.size(); i++) {
        if (dims[i] <= 0) {
            throw std::runtime_error("Dimension " +
                                     std::to_string(i) +
                                     "of the fetched tensor is "\
                                     "not valid: " +
                                     std::to_string(dims[i]));
        }
    }

    TensorBase* ptr = NULL;
    switch (type) {
        case TensorType::dbl:
            ptr = new Tensor<double>(get_key, (void*)blob.data(),
                                     dims, type, MemoryLayout::contiguous);
            break;
        case TensorType::flt:
            ptr = new Tensor<float>(get_key, (void*)blob.data(),
                                    dims, type, MemoryLayout::contiguous);
            break;
        case TensorType::int64:
            ptr = new Tensor<int64_t>(get_key, (void*)blob.data(),
                                      dims, type, MemoryLayout::contiguous);
            break;
        case TensorType::int32:
            ptr = new Tensor<int32_t>(get_key, (void*)blob.data(),
                                      dims, type, MemoryLayout::contiguous);
            break;
        case TensorType::int16:
            ptr = new Tensor<int16_t>(get_key, (void*)blob.data(),
                                      dims, type, MemoryLayout::contiguous);
            break;
        case TensorType::int8:
            ptr = new Tensor<int8_t>(get_key, (void*)blob.data(),
                                     dims, type, MemoryLayout::contiguous);
            break;
        case TensorType::uint16:
            ptr = new Tensor<uint16_t>(get_key, (void*)blob.data(),
                                       dims, type, MemoryLayout::contiguous);
            break;
        case TensorType::uint8:
            ptr = new Tensor<uint8_t>(get_key, (void*)blob.data(),
                                      dims, type, MemoryLayout::contiguous);
            break;
        default :
            throw std::runtime_error("An invalid TensorType was "\
                                     "provided to "
                                     "Client::_get_tensorbase_obj(). "
                                     "The tensor could not be "\
                                     "retrieved.");
            break;
    }
    return ptr;
}

// EOF<|MERGE_RESOLUTION|>--- conflicted
+++ resolved
@@ -609,9 +609,7 @@
     return _redis_server->key_exists(get_key);
 }
 
-<<<<<<< HEAD
-// Check if the model (or the script) exists in the database
-=======
+// Check if the datyaset exists in the database
 bool Client::dataset_exists(const std::string& name)
 {
     // Same implementation as for tensors; the next line is NOT a type
@@ -619,7 +617,7 @@
     return this->_redis_server->key_exists(g_key);
 }
 
->>>>>>> e9894756
+// Check if the model (or the script) exists in the database
 bool Client::model_exists(const std::string& name)
 {
     std::string get_key = _build_model_key(name, true);
@@ -925,13 +923,11 @@
                                  "a DataSet into the database that "\
                                  "does not contain any fields or "\
                                  "tensors.");
-<<<<<<< HEAD
-    }
-=======
+    }
+
     SingleKeyCommand* del_cmd = cmd_list.add_command<SingleKeyCommand>();
     del_cmd->add_field("DEL");
     del_cmd->add_field(meta_key, true);
->>>>>>> e9894756
 
     SingleKeyCommand* cmd = cmd_list.add_command<SingleKeyCommand>();
     if (cmd == NULL) {
