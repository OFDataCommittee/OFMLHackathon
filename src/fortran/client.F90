! BSD 2-Clause License
!
! Copyright (c) 2021, Hewlett Packard Enterprise
! All rights reserved.
!
! Redistribution and use in source and binary forms, with or without
! modification, are permitted provided that the following conditions are met:
!
! 1. Redistributions of source code must retain the above copyright notice, this
!    list of conditions and the following disclaimer.
!
! 2. Redistributions in binary form must reproduce the above copyright notice,
!    this list of conditions and the following disclaimer in the documentation
!    and/or other materials provided with the distribution.
!
! THIS SOFTWARE IS PROVIDED BY THE COPYRIGHT HOLDERS AND CONTRIBUTORS "AS IS"
! AND ANY EXPRESS OR IMPLIED WARRANTIES, INCLUDING, BUT NOT LIMITED TO, THE
! IMPLIED WARRANTIES OF MERCHANTABILITY AND FITNESS FOR A PARTICULAR PURPOSE ARE
! DISCLAIMED. IN NO EVENT SHALL THE COPYRIGHT HOLDER OR CONTRIBUTORS BE LIABLE
! FOR ANY DIRECT, INDIRECT, INCIDENTAL, SPECIAL, EXEMPLARY, OR CONSEQUENTIAL
! DAMAGES (INCLUDING, BUT NOT LIMITED TO, PROCUREMENT OF SUBSTITUTE GOODS OR
! SERVICES; LOSS OF USE, DATA, OR PROFITS; OR BUSINESS INTERRUPTION) HOWEVER
! CAUSED AND ON ANY THEORY OF LIABILITY, WHETHER IN CONTRACT, STRICT LIABILITY,
! OR TORT (INCLUDING NEGLIGENCE OR OTHERWISE) ARISING IN ANY WAY OUT OF THE USE
! OF THIS SOFTWARE, EVEN IF ADVISED OF THE POSSIBILITY OF SUCH DAMAGE.

module smartredis_client

use iso_c_binding, only : c_ptr, c_bool, c_null_ptr, c_char, c_int
use iso_c_binding, only : c_int8_t, c_int16_t, c_int32_t, c_int64_t, c_float, c_double, c_size_t
use iso_c_binding, only : c_loc, c_f_pointer

use smartredis_dataset, only : dataset_type
use fortran_c_interop, only : convert_char_array_to_c

implicit none; private

#include "enums/enum_fortran.inc"
#include "client/client_interfaces.inc"
#include "client/put_tensor_interfaces.inc"
#include "client/unpack_tensor_interfaces.inc"
#include "client/misc_tensor_interfaces.inc"
#include "client/model_interfaces.inc"
#include "client/script_interfaces.inc"
#include "client/client_dataset_interfaces.inc"
#include "client/ensemble_interfaces.inc"

!> Stores all data and methods associated with the SmartRedis client that is used to communicate with the database
type, public :: client_type
  private

  logical(kind=c_bool) :: cluster = .false.        !< True if a database cluster is being used
  type(c_ptr)          :: client_ptr = c_null_ptr !< Pointer to the initialized SmartRedisClient
  logical              :: is_initialized = .false.    !< True if client is initialized
  contains

  ! Public procedures
  !> Puts a tensor into the database (overloaded)
  generic :: put_tensor => put_tensor_i8, put_tensor_i16, put_tensor_i32, put_tensor_i64, &
                           put_tensor_float, put_tensor_double
  !> Retrieve the tensor in the database into already allocated memory (overloaded)
  generic :: unpack_tensor => unpack_tensor_i8, unpack_tensor_i16, unpack_tensor_i32, unpack_tensor_i64, &
                              unpack_tensor_float, unpack_tensor_double

  !> Initializes a new instance of the SmartRedis client
<<<<<<< HEAD
  procedure :: initialize => initialize_client
=======
  procedure :: initialize
  !> Check if a SmartRedis client has been initialized
  procedure :: isinitialized
>>>>>>> bd775343
  !> Destructs a new instance of the SmartRedis client
  procedure :: destructor
  !> Check the database for the existence of a specific model
  procedure :: model_exists
  !> Check the database for the existence of a specific tensor
  procedure :: tensor_exists
  !> Check the database for the existence of a specific key
  procedure :: key_exists
  !> Poll the database and return if the model exists
  procedure :: poll_model
  !> Poll the database and return if the tensor exists
  procedure :: poll_tensor
  !> Poll the database and return if the key exists
  procedure :: poll_key
  !> Rename a tensor within the database
  procedure :: rename_tensor
  !> Delete a tensor from the database
  procedure :: delete_tensor
  !> Copy a tensor within the database to a new key
  procedure :: copy_tensor
  !> Set a model from a file
  procedure :: set_model_from_file
  !> Set a model from a byte string that has been loaded within the application
  procedure :: set_model
  !> Retrieve the model as a byte string
  procedure :: get_model
  !> Set a script from a specified file
  procedure :: set_script_from_file
  !> Set a script as a byte or text string
  procedure :: set_script
  !> Retrieve the script from the database
  procedure :: get_script
  !> Run a script that has already been stored in the database
  procedure :: run_script
  !> Run a model that has already been stored in the database
  procedure :: run_model
  !> Put a SmartRedis dataset into the database
  procedure :: put_dataset
  !> Retrieve a SmartRedis dataset from the database
  procedure :: get_dataset
  !> Rename the dataset within the database
  procedure :: rename_dataset
  !> Copy a dataset stored in the database into another key
  procedure :: copy_dataset
  !> Delete the dataset from the database
  procedure :: delete_dataset

  procedure :: use_tensor_ensemble_prefix
  procedure :: use_model_ensemble_prefix
  procedure :: set_data_source


  ! Private procedures
  procedure, private :: put_tensor_i8
  procedure, private :: put_tensor_i16
  procedure, private :: put_tensor_i32
  procedure, private :: put_tensor_i64
  procedure, private :: put_tensor_float
  procedure, private :: put_tensor_double
  procedure, private :: unpack_tensor_i8
  procedure, private :: unpack_tensor_i16
  procedure, private :: unpack_tensor_i32
  procedure, private :: unpack_tensor_i64
  procedure, private :: unpack_tensor_float
  procedure, private :: unpack_tensor_double

end type client_type

contains

!> Initializes a new instance of a SmartRedis client
subroutine initialize_client( self, cluster )
  class(client_type), intent(inout) :: self    !< Receives the initialized client
  logical, optional,  intent(in   ) :: cluster !< If true, client uses a database cluster (Default: .false.)

<<<<<<< HEAD
  if (present(cluster)) self%cluster = cluster
  self%client_ptr = c_constructor(self%cluster)
end subroutine initialize_client
=======
  if (this%is_initialized) return
  if (present(cluster)) this%cluster = cluster
  this%client_ptr = c_constructor(this%cluster)
  this%is_initialized = .true. 
end subroutine initialize
>>>>>>> bd775343

logical function isinitialized(this)
  class(client_type) :: this
  isinitialized = this%is_initialized
end function isinitialized

!> A destructor for the SmartRedis client
subroutine destructor( self )
  class(client_type), intent(inout) :: self

  call c_destructor(self%client_ptr)
  self%client_ptr = C_NULL_PTR
end subroutine destructor

!> Check if the specified key exists in the database
logical function key_exists(self, key)
  class(client_type), intent(in) :: self !< The client
  character(len=*),   intent(in) :: key  !< The key to check

  ! Local variables
  character(kind=c_char, len=len_trim(key)) :: c_key
  integer(kind=c_size_t) :: c_key_length

  c_key = trim(key)
  c_key_length = len_trim(key)

  key_exists = key_exists_c( self%client_ptr, c_key, c_key_length)
end function key_exists

!> Check if the specified model exists in the database
logical function model_exists(self, model_name)
  class(client_type), intent(in) :: self       !< The client
  character(len=*),   intent(in) :: model_name !< The model to check

  ! Local variables
  character(kind=c_char, len=len_trim(model_name)) :: c_model_name
  integer(kind=c_size_t) :: c_model_name_length

  c_model_name = trim(model_name)
  c_model_name_length = len_trim(model_name)

  model_exists = model_exists_c( self%client_ptr, c_model_name, c_model_name_length)
end function model_exists

!> Check if the specified tensor exists in the database
logical function tensor_exists(self, tensor_name)
  class(client_type), intent(in) :: self        !< The client
  character(len=*),   intent(in) :: tensor_name !< The tensor to check

  ! Local variables
  character(kind=c_char, len=len_trim(tensor_name)) :: c_tensor_name
  integer(kind=c_size_t) :: c_tensor_name_length

  c_tensor_name = trim(tensor_name)
  c_tensor_name_length = len_trim(tensor_name)

  tensor_exists = tensor_exists_c( self%client_ptr, c_tensor_name, c_tensor_name_length)
end function tensor_exists

!> Repeatedly poll the database until the tensor exists or the number of tries is exceeded
logical function poll_tensor( self, tensor_name, poll_frequency_ms, num_tries )
  class(client_type), intent(in) :: self              !< The client
  character(len=*),   intent(in) :: tensor_name       !< Key in the database to poll
  integer,            intent(in) :: poll_frequency_ms !< Frequency at which to poll the database (ms)
  integer,            intent(in) :: num_tries         !< Number of times to poll the database before failing

  ! Local variables
  character(kind=c_char,len=len_trim(tensor_name)) :: c_tensor_name
  integer(kind=c_size_t) :: c_tensor_name_length
  integer(kind=c_int) :: c_poll_frequency, c_num_tries

  c_tensor_name = trim(tensor_name)
  c_tensor_name_length = len_trim(tensor_name)
  c_num_tries = num_tries
  c_poll_frequency = poll_frequency_ms

  poll_tensor = poll_tensor_c(self%client_ptr, c_tensor_name, c_tensor_name_length, c_poll_frequency, c_num_tries)
end function poll_tensor

!> Repeatedly poll the database until the model exists or the number of tries is exceeded
logical function poll_model( self, model_name, poll_frequency_ms, num_tries )
  class(client_type), intent(in) :: self              !< The client
  character(len=*),   intent(in) :: model_name        !< Key in the database to poll
  integer,            intent(in) :: poll_frequency_ms !< Frequency at which to poll the database (ms)
  integer,            intent(in) :: num_tries         !< Number of times to poll the database before failing

  ! Local variables
  character(kind=c_char,len=len_trim(model_name)) :: c_model_name
  integer(kind=c_size_t) :: c_model_name_length
  integer(kind=c_int) :: c_poll_frequency, c_num_tries

  c_model_name = trim(model_name)
  c_model_name_length = len_trim(model_name)
  c_num_tries = num_tries
  c_poll_frequency = poll_frequency_ms

  poll_model = poll_model_c(self%client_ptr, c_model_name, c_model_name_length, c_poll_frequency, c_num_tries)
end function poll_model

!> Repeatedly poll the database until the key exists or the number of tries is exceeded
logical function poll_key( self, key, poll_frequency_ms, num_tries )
  class(client_type), intent(in) :: self              !< The client
  character(len=*),   intent(in) :: key               !< Key in the database to poll
  integer,            intent(in) :: poll_frequency_ms !< Frequency at which to poll the database (ms)
  integer,            intent(in) :: num_tries         !< Number of times to poll the database before failing

  ! Local variables
  character(kind=c_char, len=len_trim(key)) :: c_key
  integer(kind=c_size_t) :: c_key_length
  integer(kind=c_int) :: c_poll_frequency, c_num_tries

  c_key = trim(key)
  c_key_length = len_trim(key)
  c_num_tries = num_tries
  c_poll_frequency = poll_frequency_ms

  poll_key = poll_key_c(self%client_ptr, c_key, c_key_length, c_poll_frequency, c_num_tries)
end function poll_key

!> Put a tensor whose Fortran type is the equivalent 'int8' C-type
subroutine put_tensor_i8(self, key, data, dims)
  integer(kind=c_int8_t), dimension(..), target, intent(in) :: data !< Data to be sent
  include 'client/put_tensor_methods_common.inc'

  ! Define the type and call the C-interface
  data_type = tensor_int8
  call put_tensor_c(self%client_ptr, c_key, key_length, data_ptr, c_dims_ptr, c_n_dims, data_type, c_fortran_contiguous)
end subroutine put_tensor_i8

!> Put a tensor whose Fortran type is the equivalent 'int16' C-type
subroutine put_tensor_i16(self, key, data, dims)
  integer(kind=c_int16_t), dimension(..), target, intent(in) :: data !< Data to be sent
  include 'client/put_tensor_methods_common.inc'

  ! Define the type and call the C-interface
  data_type = tensor_int16
  call put_tensor_c(self%client_ptr, c_key, key_length, data_ptr, c_dims_ptr, c_n_dims, data_type, c_fortran_contiguous)
end subroutine put_tensor_i16

!> Put a tensor whose Fortran type is the equivalent 'int32' C-type
subroutine put_tensor_i32(self, key, data, dims)
  integer(kind=c_int32_t), dimension(..), target, intent(in) :: data !< Data to be sent
  include 'client/put_tensor_methods_common.inc'

  ! Define the type and call the C-interface
  data_type = tensor_int32
  call put_tensor_c(self%client_ptr, c_key, key_length, data_ptr, c_dims_ptr, c_n_dims, data_type, c_fortran_contiguous)
end subroutine put_tensor_i32

!> Put a tensor whose Fortran type is the equivalent 'int64' C-type
subroutine put_tensor_i64(self, key, data, dims)
  integer(kind=c_int64_t), dimension(..), target, intent(in) :: data !< Data to be sent
  include 'client/put_tensor_methods_common.inc'

  ! Define the type and call the C-interface
  data_type = tensor_int64
  call put_tensor_c(self%client_ptr, c_key, key_length, data_ptr, c_dims_ptr, c_n_dims, data_type, c_fortran_contiguous)
end subroutine put_tensor_i64

!> Put a tensor whose Fortran type is the equivalent 'float' C-type
subroutine put_tensor_float(self, key, data, dims)
  real(kind=c_float), dimension(..), target, intent(in) :: data !< Data to be sent
  include 'client/put_tensor_methods_common.inc'

  ! Define the type and call the C-interface
  data_type = tensor_flt
  call put_tensor_c(self%client_ptr, c_key, key_length, data_ptr, c_dims_ptr, c_n_dims, data_type, c_fortran_contiguous)
end subroutine put_tensor_float

!> Put a tensor whose Fortran type is the equivalent 'double' C-type
subroutine put_tensor_double(self, key, data, dims)
  real(kind=c_double), dimension(..), target, intent(in) :: data !< Data to be sent
  include 'client/put_tensor_methods_common.inc'

  ! Define the type and call the C-interface
  data_type = tensor_dbl
  call put_tensor_c(self%client_ptr, c_key, key_length, data_ptr, c_dims_ptr, c_n_dims, data_type, c_fortran_contiguous)
end subroutine put_tensor_double

!> Put a tensor whose Fortran type is the equivalent 'int8' C-type
subroutine unpack_tensor_i8(self, key, result, dims)
  integer(kind=c_int8_t), dimension(..), target, intent(out) :: result !< Data to be sent
  include 'client/unpack_tensor_methods_common.inc'

  ! Define the type and call the C-interface
  data_type = tensor_int8
  call unpack_tensor_c( self%client_ptr, c_key, key_length, data_ptr, c_dims_ptr, c_n_dims, data_type, mem_layout )
end subroutine unpack_tensor_i8

!> Put a tensor whose Fortran type is the equivalent 'int16' C-type
subroutine unpack_tensor_i16(self, key, result, dims)
  integer(kind=c_int16_t), dimension(..), target, intent(out) :: result !< Data to be sent
  include 'client/unpack_tensor_methods_common.inc'

  ! Define the type and call the C-interface
  data_type = tensor_int16
  call unpack_tensor_c( self%client_ptr, c_key, key_length, data_ptr, c_dims_ptr, c_n_dims, data_type, mem_layout )
end subroutine unpack_tensor_i16

!> Put a tensor whose Fortran type is the equivalent 'int32' C-type
subroutine unpack_tensor_i32(self, key, result, dims)
  integer(kind=c_int32_t), dimension(..), target, intent(out) :: result !< Data to be sent
  include 'client/unpack_tensor_methods_common.inc'

  ! Define the type and call the C-interface
  data_type = tensor_int32
  call unpack_tensor_c( self%client_ptr, c_key, key_length, data_ptr, c_dims_ptr, c_n_dims, data_type, mem_layout )
end subroutine unpack_tensor_i32

!> Put a tensor whose Fortran type is the equivalent 'int64' C-type
subroutine unpack_tensor_i64(self, key, result, dims)
  integer(kind=c_int64_t), dimension(..), target, intent(out) :: result !< Data to be sent
  include 'client/unpack_tensor_methods_common.inc'

  ! Define the type and call the C-interface
  data_type = tensor_int64
  call unpack_tensor_c( self%client_ptr, c_key, key_length, data_ptr, c_dims_ptr, c_n_dims, data_type, mem_layout )
end subroutine unpack_tensor_i64

!> Put a tensor whose Fortran type is the equivalent 'float' C-type
subroutine unpack_tensor_float(self, key, result, dims)
  real(kind=c_float), dimension(..), target, intent(out) :: result !< Data to be sent
  include 'client/unpack_tensor_methods_common.inc'

  ! Define the type and call the C-interface
  data_type = tensor_flt
  call unpack_tensor_c( self%client_ptr, c_key, key_length, data_ptr, c_dims_ptr, c_n_dims, data_type, mem_layout )
end subroutine unpack_tensor_float

!> Put a tensor whose Fortran type is the equivalent 'double' C-type
subroutine unpack_tensor_double(self, key, result, dims)
  real(kind=c_double), dimension(..), target, intent(out) :: result !< Data to be sent
  include 'client/unpack_tensor_methods_common.inc'

  ! Define the type and call the C-interface
  data_type = tensor_dbl
  call unpack_tensor_c( self%client_ptr, c_key, key_length, data_ptr, c_dims_ptr, c_n_dims, data_type, mem_layout )
end subroutine unpack_tensor_double

!> Move a tensor to a new key
subroutine rename_tensor(self, key, new_key)
  class(client_type), intent(in) :: self    !< The initialized Fortran SmartRedis client
  character(len=*),   intent(in) :: key     !< The current key for the tensor
                                            !! excluding null terminating character
  character(len=*),   intent(in) :: new_key !< The new tensor key

  ! Local variables
  character(kind=c_char, len=len_trim(key)) :: c_key
  character(kind=c_char, len=len_trim(new_key)) :: c_new_key
  integer(kind=c_size_t) :: key_length, new_key_length

  c_key = trim(key)
  c_new_key = trim(new_key)

  key_length = len_trim(key)
  new_key_length = len_trim(new_key)

  call rename_tensor_c(self%client_ptr, c_key, key_length, c_new_key, new_key_length)
end subroutine rename_tensor

!> Delete a tensor
subroutine delete_tensor(self, key)
  class(client_type), intent(in) :: self !< The initialized Fortran SmartRedis client
  character(len=*),   intent(in) :: key  !< The key associated with the tensor

  ! Local variables
  character(kind=c_char, len=len_trim(key)) :: c_key
  integer(kind=c_size_t) :: key_length

  c_key = trim(key)
  key_length = len_trim(key)

  call delete_tensor_c(self%client_ptr, c_key, key_length)
end subroutine delete_tensor

!> Copy a tensor to the destination key
subroutine copy_tensor(self, src_name, dest_name)
  class(client_type), intent(in) :: self      !< The initialized Fortran SmartRedis client
  character(len=*),   intent(in) :: src_name  !< The key associated with the tensor
                                              !! excluding null terminating character
  character(len=*),   intent(in) :: dest_name !< The new tensor key

  ! Local variables
  character(kind=c_char, len=len_trim(src_name)) :: c_src_name
  character(kind=c_char, len=len_trim(dest_name)) :: c_dest_name
  integer(kind=c_size_t) :: src_name_length, dest_name_length

  c_src_name = trim(src_name)
  c_dest_name = trim(dest_name)

  src_name_length = len_trim(src_name, kind=c_size_t)
  dest_name_length = len_trim(dest_name, kind=c_size_t)

  call copy_tensor_c(self%client_ptr, c_src_name, src_name_length, c_dest_name, dest_name_length)
end subroutine copy_tensor

!> Retrieve the model from the database
subroutine get_model(self, key, model)
  class(client_type),               intent(in   ) :: self  !< An initialized SmartRedis client
  character(len=*),                 intent(in   ) :: key   !< The key associated with the model
  character(len=*),                 intent(  out) :: model !< The model as a continuous buffer

  ! Local variables
  character(kind=c_char, len=len_trim(key)) :: c_key
  integer(kind=c_size_t) :: key_length, model_length
  character(kind=c_char), dimension(:), pointer :: f_str_ptr
  type(c_ptr) :: c_str_ptr
  integer :: i

  c_key = trim(key)
  key_length = len_trim(key)

  c_str_ptr = get_model_c(self%client_ptr, key, key_length, c_str_ptr, model_length)

  call c_f_pointer(c_str_ptr, f_str_ptr, [ model_length ])

  do i=1,model_length
    model(i:i) = f_str_ptr(i)
  enddo

end subroutine get_model

!> Load the machine learning model from a file and set the configuration
subroutine set_model_from_file( self, key, model_file, backend, device, batch_size, min_batch_size, tag, &
    inputs, outputs )
  class(client_type),                       intent(in) :: self           !< An initialized SmartRedis client
  character(len=*),                         intent(in) :: key            !< The key to use to place the model
  character(len=*),                         intent(in) :: model_file     !< The file storing the model
  character(len=*),                         intent(in) :: backend        !< The name of the backend (TF, TFLITE, TORCH, ONNX)
  character(len=*),                         intent(in) :: device         !< The name of the device (CPU, GPU, GPU:0, GPU:1...)
  integer,                        optional, intent(in) :: batch_size     !< The batch size for model execution
  integer,                        optional, intent(in) :: min_batch_size !< The minimum batch size for model execution
  character(len=*),               optional, intent(in) :: tag            !< A tag to attach to the model for
                                                                         !! information purposes
  character(len=*), dimension(:), optional, intent(in) :: inputs         !< One or more names of model input nodes (TF
                                                                         !! models)
  character(len=*), dimension(:), optional, intent(in) :: outputs        !< One or more names of model output nodes (TF models)

  ! Local variables
  character(kind=c_char, len=len_trim(key)) :: c_key
  character(kind=c_char, len=len_trim(model_file)) :: c_model_file
  character(kind=c_char, len=len_trim(backend)) :: c_backend
  character(kind=c_char, len=len_trim(device)) :: c_device
  character(kind=c_char, len=:), allocatable :: c_tag

  character(kind=c_char, len=:), allocatable, target :: c_inputs(:), c_outputs(:)
  character(kind=c_char,len=1), target, dimension(1) :: dummy_inputs, dummy_outputs

  integer(c_size_t), dimension(:), allocatable, target :: input_lengths, output_lengths
  integer(kind=c_size_t) :: key_length, model_file_length, backend_length, device_length, tag_length, n_inputs, &
                            n_outputs
  integer(kind=c_int)    :: c_batch_size, c_min_batch_size
  type(c_ptr)            :: inputs_ptr, input_lengths_ptr, outputs_ptr, output_lengths_ptr
  type(c_ptr), dimension(:), allocatable :: ptrs_to_inputs, ptrs_to_outputs

  integer :: i
  integer :: max_length, length

  ! Set default values for the optional inputs
  c_batch_size = 0
  if (present(batch_size)) c_batch_size = batch_size
  c_min_batch_size = 0
  if (present(min_batch_size)) c_min_batch_size = min_batch_size
  if (present(tag)) then
    allocate( character(kind=c_char, len=len_trim(tag)) :: c_tag)
    c_tag = tag
    tag_length = len_trim(tag)
  else
    allocate( character(kind=c_char, len=1) :: c_tag)
    c_tag = ''
    tag_length = 1
  endif

  ! Cast to c_char kind stringts
  c_key = trim(key)
  c_model_file = trim(model_file)
  c_backend = trim(backend)
  c_device = trim(device)

  key_length = len_trim(key)
  model_file_length = len_trim(model_file)
  backend_length = len_trim(backend)
  device_length = len_trim(device)

  dummy_inputs = ''
  if (present(inputs)) then
    call convert_char_array_to_c( inputs, c_inputs, ptrs_to_inputs, inputs_ptr, input_lengths, input_lengths_ptr, &
                                  n_inputs)
  else
    call convert_char_array_to_c( dummy_inputs, c_inputs, ptrs_to_inputs, inputs_ptr, input_lengths, input_lengths_ptr,&
                                  n_inputs)
  endif

  dummy_outputs =''
  if (present(outputs)) then
    call convert_char_array_to_c( outputs, c_outputs, ptrs_to_outputs, outputs_ptr, output_lengths, output_lengths_ptr,&
                                  n_outputs)
  else
    call convert_char_array_to_c( dummy_outputs, c_outputs, ptrs_to_outputs, outputs_ptr, output_lengths, &
                                  output_lengths_ptr, n_outputs)
  endif

  call set_model_from_file_c(self%client_ptr, c_key, key_length, c_model_file, model_file_length,               &
                             c_backend, backend_length, c_device, device_length, c_batch_size, c_min_batch_size,&
                             c_tag, tag_length, inputs_ptr, input_lengths_ptr, n_inputs, outputs_ptr,           &
                             output_lengths_ptr, n_outputs)
  deallocate(c_inputs)
  deallocate(input_lengths)
  deallocate(ptrs_to_inputs)
  deallocate(c_outputs)
  deallocate(output_lengths)
  deallocate(ptrs_to_outputs)
  deallocate(c_tag)
end subroutine set_model_from_file

!> Establish a model to run
subroutine set_model( self, key, model, backend, device, batch_size, min_batch_size, tag, &
    inputs, outputs )
  class(client_type),             intent(in) :: self           !< An initialized SmartRedis client
  character(len=*),               intent(in) :: key            !< The key to use to place the model
  character(len=*),               intent(in) :: model          !< The binary representaiton o
  character(len=*),               intent(in) :: backend        !< The name of the backend (TF, TFLITE, TORCH, ONNX)
  character(len=*),               intent(in) :: device         !< The name of the device (CPU, GPU, GPU:0, GPU:1...)
  integer,                        intent(in) :: batch_size     !< The batch size for model execution
  integer,                        intent(in) :: min_batch_size !< The minimum batch size for model execution
  character(len=*),               intent(in) :: tag            !< A tag to attach to the model for information purposes
  character(len=*), dimension(:), intent(in) :: inputs         !< One or more names of model input nodes (TF models)
  character(len=*), dimension(:), intent(in) :: outputs        !< One or more names of model output nodes (TF models)

  ! Local variables
  character(kind=c_char, len=len_trim(key)) :: c_key
  character(kind=c_char, len=len_trim(model)) :: c_model
  character(kind=c_char, len=len_trim(backend)) :: c_backend
  character(kind=c_char, len=len_trim(device)) :: c_device
  character(kind=c_char, len=len_trim(tag)) :: c_tag

  character(kind=c_char, len=:), allocatable, target :: c_inputs(:), c_outputs(:)

  integer(c_size_t), dimension(:), allocatable, target :: input_lengths, output_lengths
  integer(kind=c_size_t) :: key_length, model_length, backend_length, device_length, tag_length, n_inputs, &
                            n_outputs
  integer(kind=c_int)    :: c_batch_size, c_min_batch_size
  type(c_ptr)            :: inputs_ptr, input_lengths_ptr, outputs_ptr, output_lengths_ptr
  type(c_ptr), dimension(:), allocatable :: ptrs_to_inputs, ptrs_to_outputs

  integer :: i
  integer :: max_length, length

  c_key = trim(key)
  c_model = trim(model)
  c_backend = trim(backend)
  c_device = trim(device)
  c_tag = trim(tag)

  key_length = len_trim(key)
  model_length = len_trim(model)
  backend_length = len_trim(backend)
  device_length = len_trim(device)
  tag_length = len_trim(tag)

  ! Copy the input array into a c_char
  call convert_char_array_to_c( inputs, c_inputs, ptrs_to_inputs, inputs_ptr, input_lengths, input_lengths_ptr, &
                                n_inputs)
  call convert_char_array_to_c( outputs, c_outputs, ptrs_to_outputs, outputs_ptr, output_lengths, &
                                output_lengths_ptr, n_outputs)

  ! Cast the batch sizes to C integers
  c_batch_size = batch_size
  c_min_batch_size = min_batch_size

  call set_model_c(self%client_ptr, c_key, key_length, c_model, model_length, c_backend, backend_length, &
                 c_device, device_length, batch_size, min_batch_size, c_tag, tag_length,                 &
                 inputs_ptr, input_lengths_ptr, n_inputs, outputs_ptr, output_lengths_ptr, n_outputs)

  deallocate(c_inputs)
  deallocate(input_lengths)
  deallocate(ptrs_to_inputs)
  deallocate(c_outputs)
  deallocate(output_lengths)
  deallocate(ptrs_to_outputs)
end subroutine set_model

!> Execute a model
subroutine run_model(self, key, inputs, outputs)
  class(client_type),             intent(in) :: self    !< An initialized SmartRedis client
  character(len=*),               intent(in) :: key     !< The key to use to place the model
  character(len=*), dimension(:), intent(in) :: inputs  !< One or more names of model input nodes (TF models)
  character(len=*), dimension(:), intent(in) :: outputs !< One or more names of model output nodes (TF models)

  ! Local variables
  character(kind=c_char, len=len_trim(key)) :: c_key
  character(kind=c_char, len=:), allocatable, target :: c_inputs(:), c_outputs(:)

  integer(c_size_t), dimension(:), allocatable, target :: input_lengths, output_lengths
  integer(kind=c_size_t) :: n_inputs, n_outputs, key_length
  type(c_ptr) :: inputs_ptr, input_lengths_ptr, outputs_ptr, output_lengths_ptr
  type(c_ptr), dimension(:), allocatable :: ptrs_to_inputs, ptrs_to_outputs

  integer :: i
  integer :: max_length, length

  c_key = trim(key)
  key_length = len_trim(key)

  call convert_char_array_to_c( inputs, c_inputs, ptrs_to_inputs, inputs_ptr, input_lengths, input_lengths_ptr, &
                                n_inputs)
  call convert_char_array_to_c( outputs, c_outputs, ptrs_to_outputs, outputs_ptr, output_lengths, &
                                output_lengths_ptr, n_outputs)

  call run_model_c(self%client_ptr, c_key, key_length, inputs_ptr, input_lengths_ptr, n_inputs, outputs_ptr, &
                  output_lengths_ptr, n_outputs)

  deallocate(c_inputs)
  deallocate(input_lengths)
  deallocate(ptrs_to_inputs)
  deallocate(c_outputs)
  deallocate(output_lengths)
  deallocate(ptrs_to_outputs)
end subroutine run_model

!> Retrieve the script from the database
subroutine get_script(self, key, script)
  class(client_type), intent(in   ) :: self   !< An initialized SmartRedis client
  character(len=*),   intent(in   ) :: key    !< The key to use to place the script
  character(len=*),   intent(  out) :: script !< The script as a continuous buffer

  ! Local variables
  character(kind=c_char, len=len_trim(key)) :: c_key
  integer(kind=c_size_t) :: key_length, script_length
  character(kind=c_char), dimension(:), pointer :: f_str_ptr
  type(c_ptr) :: c_str_ptr
  integer :: i

  c_key = trim(key)
  key_length = len_trim(key)

  call get_script_c(self%client_ptr, key, key_length, c_str_ptr, script_length)

  call c_f_pointer(c_str_ptr, f_str_ptr, [ script_length ])

  do i=1,script_length
    script(i:i) = f_str_ptr(i)
  enddo

end subroutine get_script

subroutine set_script_from_file( self, key, device, script_file )
  class(client_type), intent(in) :: self        !< An initialized SmartRedis client
  character(len=*),   intent(in) :: key         !< The key to use to place the script
  character(len=*),   intent(in) :: device      !< The name of the device (CPU, GPU, GPU:0, GPU:1...)
  character(len=*),   intent(in) :: script_file !< The file storing the script

  ! Local variables
  character(kind=c_char, len=len_trim(key))         :: c_key
  character(kind=c_char, len=len_trim(device))      :: c_device
  character(kind=c_char, len=len_trim(script_file)) :: c_script_file

  integer(kind=c_size_t) :: key_length
  integer(kind=c_size_t) :: script_file_length
  integer(kind=c_size_t) :: device_length

  c_key = trim(key)
  c_script_file = trim(script_file)
  c_device = trim(device)

  key_length = len_trim(key)
  script_file_length = len_trim(script_file)
  device_length = len_trim(device)

  call set_script_from_file_c(self%client_ptr, c_key, key_length, c_device, device_length, &
                              c_script_file, script_file_length)

end subroutine set_script_from_file

subroutine set_script( self, key, device, script )
  class(client_type), intent(in) :: self   !< An initialized SmartRedis client
  character(len=*),   intent(in) :: key    !< The key to use to place the script
  character(len=*),   intent(in) :: device !< The name of the device (CPU, GPU, GPU:0, GPU:1...)
  character(len=*),   intent(in) :: script !< The file storing the script

  ! Local variables
  character(kind=c_char, len=len_trim(key)) :: c_key
  character(kind=c_char, len=len_trim(device)) :: c_device
  character(kind=c_char, len=len_trim(script)) :: c_script

  integer(kind=c_size_t) :: key_length
  integer(kind=c_size_t) :: script_length
  integer(kind=c_size_t) :: device_length

  c_key    = trim(key)
  c_script = trim(script)
  c_device = trim(device)

  key_length = len_trim(key)
  script_length = len_trim(script)
  device_length = len_trim(device)

  call set_script_c(self%client_ptr, c_key, key_length, c_device, device_length, c_script, script_length)

end subroutine set_script

subroutine run_script(self, key, func, inputs, outputs)
  class(client_type),             intent(in) :: self           !< An initialized SmartRedis client
  character(len=*),               intent(in) :: key            !< The key to use to place the script
  character(len=*),               intent(in) :: func           !< The name of the function in the script to call
  character(len=*), dimension(:), intent(in) :: inputs         !< One or more names of script input nodes (TF scripts)
  character(len=*), dimension(:), intent(in) :: outputs        !< One or more names of script output nodes (TF scripts)

  ! Local variables
  character(kind=c_char, len=len_trim(key)) :: c_key
  character(kind=c_char, len=len_trim(func)) :: c_func
  character(kind=c_char, len=:), allocatable, target :: c_inputs(:), c_outputs(:)

  integer(c_size_t), dimension(:), allocatable, target :: input_lengths, output_lengths
  integer(kind=c_size_t) :: n_inputs, n_outputs, key_length, func_length
  type(c_ptr) :: inputs_ptr, input_lengths_ptr, outputs_ptr, output_lengths_ptr
  type(c_ptr), dimension(:), allocatable :: ptrs_to_inputs, ptrs_to_outputs

  integer :: i
  integer :: max_length, length

  c_key  = trim(key)
  c_func = trim(func)

  key_length = len_trim(key)
  func_length = len_trim(func)

  call convert_char_array_to_c( inputs, c_inputs, ptrs_to_inputs, inputs_ptr, input_lengths, input_lengths_ptr, &
                                n_inputs)
  call convert_char_array_to_c( outputs, c_outputs, ptrs_to_outputs, outputs_ptr, output_lengths, &
                                output_lengths_ptr, n_outputs)

  call run_script_c(self%client_ptr, c_key, key_length, c_func, func_length, inputs_ptr, input_lengths_ptr, &
       n_inputs, outputs_ptr, output_lengths_ptr, n_outputs)

  deallocate(c_inputs)
  deallocate(input_lengths)
  deallocate(ptrs_to_inputs)
  deallocate(c_outputs)
  deallocate(output_lengths)
  deallocate(ptrs_to_outputs)

end subroutine run_script

!> Store a dataset in the database
subroutine put_dataset( self, dataset )
  class(client_type), intent(in) :: self    !< An initialized SmartRedis client
  type(dataset_type), intent(in) :: dataset !< Dataset to store in the dataset

  call put_dataset_c(self%client_ptr, dataset%dataset_ptr)
end subroutine put_dataset

!> Retrieve a dataset from the database
type(dataset_type) function get_dataset( self, name )
  class(client_type), intent(in) :: self !< An initialized SmartRedis client
  character(len=*),   intent(in) :: name !< Name of the dataset to get

  ! Local variables
  character(kind=c_char, len=len_trim(name)) :: c_name
  integer(kind=c_size_t) :: name_length

  c_name = trim(name)
  name_length = len_trim(name)
  get_dataset%dataset_ptr = get_dataset_c(self%client_ptr, c_name, name_length)
end function get_dataset

!> Rename a dataset stored in the database
subroutine rename_dataset( self, name, new_name )
  class(client_type), intent(in) :: self     !< An initialized SmartRedis client
  character(len=*),   intent(in) :: name     !< Original name of the dataset
  character(len=*),   intent(in) :: new_name !< New name of the dataset

  ! Local variables
  character(kind=c_char, len=len_trim(name)) :: c_name
  character(kind=c_char, len=len_trim(new_name)) :: c_new_name
  integer(kind=c_size_t) :: name_length, new_name_length

  c_name = trim(name)
  c_new_name = trim(new_name)
  name_length = len_trim(name)
  new_name_length = len_trim(new_name)

  call rename_dataset_c(self%client_ptr, c_name, name_length, c_new_name, new_name_length)
end subroutine rename_dataset

!> Copy a dataset within the database to a new name
subroutine copy_dataset( self, name, new_name )
  class(client_type), intent(in) :: self   !< An initialized SmartRedis client
  character(len=*),   intent(in) :: name     !< Source name of the dataset
  character(len=*),   intent(in) :: new_name !< Name of the new dataset

  ! Local variables
  character(kind=c_char, len=len_trim(name)) :: c_name
  character(kind=c_char, len=len_trim(new_name)) :: c_new_name
  integer(kind=c_size_t) :: name_length, new_name_length

  c_name = trim(name)
  c_new_name = trim(new_name)
  name_length = len_trim(name)
  new_name_length = len_trim(new_name)

  call copy_dataset_c(self%client_ptr, c_name, name_length, c_new_name, new_name_length)
end subroutine copy_dataset

!> Delete a dataset stored within a database
subroutine delete_dataset( self, name )
  class(client_type), intent(in) :: self !< An initialized SmartRedis client
  character(len=*),   intent(in) :: name   !< Name of the dataset to delete

  ! Local variables
  character(kind=c_char, len=len_trim(name)) :: c_name
  integer(kind=c_size_t) :: name_length

  c_name = trim(name)
  name_length = len_trim(name)
  call delete_dataset_c(self%client_ptr, c_name, name_length)
end subroutine delete_dataset

!> Set the data source (i.e. key prefix for get functions)
subroutine set_data_source( self, source_id )
  class(client_type), intent(in) :: self      !< An initialized SmartRedis client
  character(len=*),   intent(in) :: source_id !< The key prefix

  ! Local variables
  character(kind=c_char, len=len_trim(source_id)) :: c_source_id
  integer(kind=c_size_t) :: source_id_length
  c_source_id = trim(source_id)
  source_id_length = len_trim(source_id)

  call set_data_source_c( self%client_ptr, c_source_id, source_id_length )

end subroutine set_data_source

!> Set whether names of model and script entities should be prefixed (e.g. in an ensemble) to form database keys.
!! Prefixes will only be used if they were previously set through the environment variables SSKEYOUT and SSKEYIN.
!! Keys of entities created before client function is called will not be affected. By default, the client does not
!! prefix model and script keys.
subroutine use_model_ensemble_prefix( self, use_prefix )
  class(client_type),   intent(in) :: self       !< An initialized SmartRedis client
  logical,              intent(in) :: use_prefix !< The prefix setting

  call use_model_ensemble_prefix_c( self%client_ptr, logical(use_prefix,kind=c_bool) )
end subroutine use_model_ensemble_prefix


!> Set whether names of tensor and dataset entities should be prefixed (e.g. in an ensemble) to form database keys.
!! Prefixes will only be used if they were previously set through the environment variables SSKEYOUT and SSKEYIN.
!! Keys of entities created before client function is called will not be affected. By default, the client prefixes
!! tensor and dataset keys with the first prefix specified with the SSKEYIN and SSKEYOUT environment variables.
subroutine use_tensor_ensemble_prefix( self, use_prefix )
  class(client_type),   intent(in) :: self       !< An initialized SmartRedis client
  logical,              intent(in) :: use_prefix !< The prefix setting

  call use_tensor_ensemble_prefix_c( self%client_ptr, logical(use_prefix,kind=c_bool) )
end subroutine use_tensor_ensemble_prefix

end module smartredis_client<|MERGE_RESOLUTION|>--- conflicted
+++ resolved
@@ -63,13 +63,9 @@
                               unpack_tensor_float, unpack_tensor_double
 
   !> Initializes a new instance of the SmartRedis client
-<<<<<<< HEAD
   procedure :: initialize => initialize_client
-=======
-  procedure :: initialize
   !> Check if a SmartRedis client has been initialized
   procedure :: isinitialized
->>>>>>> bd775343
   !> Destructs a new instance of the SmartRedis client
   procedure :: destructor
   !> Check the database for the existence of a specific model
@@ -145,17 +141,10 @@
   class(client_type), intent(inout) :: self    !< Receives the initialized client
   logical, optional,  intent(in   ) :: cluster !< If true, client uses a database cluster (Default: .false.)
 
-<<<<<<< HEAD
   if (present(cluster)) self%cluster = cluster
   self%client_ptr = c_constructor(self%cluster)
+  this%is_initialized = .true. 
 end subroutine initialize_client
-=======
-  if (this%is_initialized) return
-  if (present(cluster)) this%cluster = cluster
-  this%client_ptr = c_constructor(this%cluster)
-  this%is_initialized = .true. 
-end subroutine initialize
->>>>>>> bd775343
 
 logical function isinitialized(this)
   class(client_type) :: this
