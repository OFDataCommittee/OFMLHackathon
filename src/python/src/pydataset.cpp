--- conflicted
+++ resolved
@@ -38,24 +38,15 @@
   _dataset = dataset;
 }
 
-<<<<<<< HEAD
 PyDataset::PyDataset(DataSet& dataset) {
   _dataset = &dataset;
 }
 
 PyDataset::~PyDataset() {
-  delete _dataset;
-=======
-PyDataset::PyDataset(DataSet* dataset) {
-  this->_dataset = dataset;
-}
-
-PyDataset::~PyDataset() {
-    if(this->_dataset != NULL) {
-      delete this->_dataset;
-      this->_dataset = NULL;
-    }
->>>>>>> e9894756
+    if (_dataset != NULL) {
+      delete _dataset;
+      _dataset = NULL;
+    }
 }
 
 DataSet* PyDataset::get() {
