/*
 * BSD 2-Clause License
 *
 * Copyright (c) 2021, Hewlett Packard Enterprise
 * All rights reserved.
 *
 * Redistribution and use in source and binary forms, with or without
 * modification, are permitted provided that the following conditions are met:
 *
 * 1. Redistributions of source code must retain the above copyright notice, this
 *    list of conditions and the following disclaimer.
 *
 * 2. Redistributions in binary form must reproduce the above copyright notice,
 *    this list of conditions and the following disclaimer in the documentation
 *    and/or other materials provided with the distribution.
 *
 * THIS SOFTWARE IS PROVIDED BY THE COPYRIGHT HOLDERS AND CONTRIBUTORS "AS IS"
 * AND ANY EXPRESS OR IMPLIED WARRANTIES, INCLUDING, BUT NOT LIMITED TO, THE
 * IMPLIED WARRANTIES OF MERCHANTABILITY AND FITNESS FOR A PARTICULAR PURPOSE ARE
 * DISCLAIMED. IN NO EVENT SHALL THE COPYRIGHT HOLDER OR CONTRIBUTORS BE LIABLE
 * FOR ANY DIRECT, INDIRECT, INCIDENTAL, SPECIAL, EXEMPLARY, OR CONSEQUENTIAL
 * DAMAGES (INCLUDING, BUT NOT LIMITED TO, PROCUREMENT OF SUBSTITUTE GOODS OR
 * SERVICES; LOSS OF USE, DATA, OR PROFITS; OR BUSINESS INTERRUPTION) HOWEVER
 * CAUSED AND ON ANY THEORY OF LIABILITY, WHETHER IN CONTRACT, STRICT LIABILITY,
 * OR TORT (INCLUDING NEGLIGENCE OR OTHERWISE) ARISING IN ANY WAY OUT OF THE USE
 * OF THIS SOFTWARE, EVEN IF ADVISED OF THE POSSIBILITY OF SUCH DAMAGE.
 */

#include "pyclient.h"
#include "tensorbase.h"
#include "tensor.h"


using namespace SmartRedis;

namespace py = pybind11;

PyClient::PyClient(bool cluster)
{
    _client = NULL;
    try {
        _client = new Client(cluster);
    }
    catch(std::exception& e) {
        throw std::runtime_error(e.what());
    }
    catch(...) {
        throw std::runtime_error("A non-standard exception "\
                                 "was encountered during client "\
                                 "construction.");
    }
}

PyClient::~PyClient()
{
    if (_client != NULL) {
        delete _client;
        _client = NULL;
    }
}

void PyClient::put_tensor(std::string& key,
                          std::string& type,
                          py::array data)
{
    auto buffer = data.request();
    void* ptr = buffer.ptr;

    // get dims
    std::vector<size_t> dims(buffer.ndim);
    for (size_t i = 0; i < buffer.shape.size(); i++) {
        dims[i] = (size_t)buffer.shape[i];
    }

    TensorType ttype = TENSOR_TYPE_MAP.at(type);

    try {
        _client->put_tensor(key, ptr, dims, ttype, MemoryLayout::contiguous);
    }
    catch(const std::exception& e) {
        throw std::runtime_error(e.what());
    }
    catch(...) {
        throw std::runtime_error("A non-standard exception "\
                                 "was encountered during client "\
                                 "put_tensor execution.");
    }
}

py::array PyClient::get_tensor(const std::string& key)
{
    TensorBase* tensor = NULL;
    try {
        tensor = _client->_get_tensorbase_obj(key);
    }
    catch(const std::exception& e) {
        throw std::runtime_error(e.what());
    }
    catch(...) {
        throw std::runtime_error("A non-standard exception "\
                                 "was encountered during client "\
                                 "get_tensor execution.");
    }

    //Define py::capsule lambda function for destructor
    py::capsule free_when_done((void*)tensor, [](void *tensor) {
            delete reinterpret_cast<TensorBase*>(tensor);
            });

    // detect data type
    switch (tensor->type()) {
        case TensorType::dbl: {
            double* data = reinterpret_cast<double*>(tensor->data_view(
                MemoryLayout::contiguous));
            return py::array(tensor->dims(), data, free_when_done);
        }
        case TensorType::flt: {
            float* data = reinterpret_cast<float*>(tensor->data_view(
                MemoryLayout::contiguous));
            return py::array(tensor->dims(), data, free_when_done);
        }
        case TensorType::int64: {
            int64_t* data = reinterpret_cast<int64_t*>(tensor->data_view(
                MemoryLayout::contiguous));
            return py::array(tensor->dims(), data, free_when_done);
        }
        case TensorType::int32: {
            int32_t* data = reinterpret_cast<int32_t*>(tensor->data_view(
                MemoryLayout::contiguous));
            return py::array(tensor->dims(), data, free_when_done);
        }
        case TensorType::int16: {
            int16_t* data = reinterpret_cast<int16_t*>(tensor->data_view(
                MemoryLayout::contiguous));
            return py::array(tensor->dims(), data, free_when_done);
        }
        case TensorType::int8: {
            int8_t* data = reinterpret_cast<int8_t*>(tensor->data_view(
                MemoryLayout::contiguous));
            return py::array(tensor->dims(), data, free_when_done);
        }
        case TensorType::uint16: {
            uint16_t* data = reinterpret_cast<uint16_t*>(tensor->data_view(
                MemoryLayout::contiguous));
            return py::array(tensor->dims(), data, free_when_done);
        }
        case TensorType::uint8: {
            uint8_t* data = reinterpret_cast<uint8_t*>(tensor->data_view(
                MemoryLayout::contiguous));
            return py::array(tensor->dims(), data, free_when_done);
        }
        default :
            throw std::runtime_error("Could not infer type in "\
                                     "PyClient::get_tensor().");
    }
}

void PyClient::delete_tensor(const std::string& key) {
    try {
        _client->delete_tensor(key);
    }
    catch(const std::exception& e) {
        throw std::runtime_error(e.what());
    }
    catch(...) {
        throw std::runtime_error("A non-standard exception "\
                                 "was encountered during client "\
                                 "delete_tensor execution.");
    }
}

void PyClient::copy_tensor(const std::string& key,
                           const std::string& dest_key) {
    try {
        _client->copy_tensor(key, dest_key);
    }
    catch(const std::exception& e) {
        throw std::runtime_error(e.what());
    }
    catch(...) {
        throw std::runtime_error("A non-standard exception "\
                                 "was encountered during client "\
                                 "copy_tensor execution.");
    }
}

void PyClient::rename_tensor(const std::string& key,
                             const std::string& new_key) {
    try {
        _client->rename_tensor(key, new_key);
    }
    catch(const std::exception& e) {
        throw std::runtime_error(e.what());
    }
    catch(...) {
        throw std::runtime_error("A non-standard exception "\
                                 "was encountered during client "\
                                 "rename_tensor execution.");
    }
}

void PyClient::put_dataset(PyDataset& dataset)
{
    try {
        _client->put_dataset(*dataset.get());
    }
    catch(const std::exception& e) {
        throw std::runtime_error(e.what());
    }
    catch(...) {
        throw std::runtime_error("A non-standard exception "\
                                 "was encountered during client "\
                                 "put_dataset execution.");
    }
}

PyDataset* PyClient::get_dataset(const std::string& name)
{
    DataSet* data;
    try {
        data = new DataSet(_client->get_dataset(name));
    }
    catch(const std::exception& e) {
        throw std::runtime_error(e.what());
    }
    catch(...) {
        throw std::runtime_error("A non-standard exception "\
                                 "was encountered during client "\
                                 "get_dataset execution.");
    }
    PyDataset* dataset = new PyDataset(data);
    return dataset;
}

void PyClient::delete_dataset(const std::string& key) {
    try {
        _client->delete_dataset(key);
    }
    catch(const std::exception& e) {
        throw std::runtime_error(e.what());
    }
    catch(...) {
        throw std::runtime_error("A non-standard exception "\
                                 "was encountered during client "\
                                 "delete_dataset execution.");
    }
}

void PyClient::copy_dataset(const std::string& key,
                           const std::string& dest_key) {
    try {
        _client->copy_dataset(key, dest_key);
    }
    catch(const std::exception& e) {
        throw std::runtime_error(e.what());
    }
    catch(...) {
        throw std::runtime_error("A non-standard exception "\
                                 "was encountered during client "\
                                 "copy_dataset execution.");
    }
}

void PyClient::rename_dataset(const std::string& key,
                             const std::string& new_key) {
    try {
        _client->rename_dataset(key, new_key);
    }
    catch(const std::exception& e) {
        throw std::runtime_error(e.what());
    }
    catch(...) {
        throw std::runtime_error("A non-standard exception "\
                                 "was encountered during client "\
                                 "rename_dataset execution.");
    }
}

void PyClient::set_script_from_file(const std::string& key,
                                    const std::string& device,
                                    const std::string& script_file)
{
    try {
        _client->set_script_from_file(key, device, script_file);
    }
    catch(const std::exception& e) {
        throw std::runtime_error(e.what());
    }
    catch(...) {
        throw std::runtime_error("A non-standard exception "\
                                 "was encountered during client "\
                                 "set_script_from_file execution.");
    }
}

void PyClient::set_script(const std::string& key,
                          const std::string& device,
                          const std::string_view& script)
{
    try {
        _client->set_script(key, device, script);
    }
    catch(const std::exception& e) {
        throw std::runtime_error(e.what());
    }
    catch(...) {
        throw std::runtime_error("A non-standard exception "\
                                 "was encountered during client "\
                                 "set_script execution.");
    }
}

std::string_view PyClient::get_script(const std::string& key)
{
    std::string_view script;
    try {
        script = _client->get_script(key);
    }
    catch(const std::exception& e) {
        throw std::runtime_error(e.what());
    }
    catch(...) {
        throw std::runtime_error("A non-standard exception "\
                                 "was encountered during client "\
                                 "get_script execution.");
    }
    return script;
}

void PyClient::run_script(const std::string& key,
                const std::string& function,
                std::vector<std::string>& inputs,
                std::vector<std::string>& outputs)
{
    try {
      _client->run_script(key, function, inputs, outputs);
    }
    catch(const std::exception& e) {
        throw std::runtime_error(e.what());
    }
    catch(...) {
        throw std::runtime_error("A non-standard exception "\
                                 "was encountered during client "\
                                 "run_script execution.");
    }
}

py::bytes PyClient::get_model(const std::string& key)
{
    std::string model;
    try {
        model = std::string(_client->get_model(key));
    }
    catch(const std::exception& e) {
        throw std::runtime_error(e.what());
    }
    catch(...) {
        throw std::runtime_error("A non-standard exception "\
                                 "was encountered during client "\
                                 "get_model execution.");
    }
    return py::bytes(model);
}

void PyClient::set_model(const std::string& key,
                 const std::string_view& model,
                 const std::string& backend,
                 const std::string& device,
                 int batch_size,
                 int min_batch_size,
                 const std::string& tag,
                 const std::vector<std::string>& inputs,
                 const std::vector<std::string>& outputs)
{
    try {
        _client->set_model(key, model, backend, device,
                                batch_size, min_batch_size, tag,
                                inputs, outputs);
    }
    catch(const std::exception& e) {
        throw std::runtime_error(e.what());
    }
}

void PyClient::set_model_from_file(const std::string& key,
                                   const std::string& model_file,
                                   const std::string& backend,
                                   const std::string& device,
                                   int batch_size,
                                   int min_batch_size,
                                   const std::string& tag,
                                   const std::vector<std::string>& inputs,
                                   const std::vector<std::string>& outputs)
{
    try {
        _client->set_model_from_file(key, model_file, backend, device,
                                           batch_size, min_batch_size, tag,
                                           inputs, outputs);
    }
    catch(const std::exception& e) {
        throw std::runtime_error(e.what());
    }
    catch(...) {
        throw std::runtime_error("A non-standard exception "\
                                 "was encountered during client "\
                                 "set_model_from_file execution.");
    }
}

void PyClient::run_model(const std::string& key,
                         std::vector<std::string> inputs,
                         std::vector<std::string> outputs)
{
    try {
        _client->run_model(key, inputs, outputs);
    }
    catch(const std::exception& e) {
        throw std::runtime_error(e.what());
    }
    catch(...) {
        throw std::runtime_error("A non-standard exception "\
                                 "was encountered during client "\
                                 "run_model execution.");
    }
}

void PyClient::set_data_source(const std::string& source_id)
{
    _client->set_data_source(source_id);
}

bool PyClient::key_exists(const std::string& key)
{
    bool result = false;
    try {
        result = _client->key_exists(key);
    }
    catch(const std::exception& e) {
        throw std::runtime_error(e.what());
    }
    catch(...) {
        throw std::runtime_error("A non-standard exception "\
                                 "was encountered during client "\
                                 "key_exists execution.");
    }
    return result;
}

bool PyClient::poll_key(const std::string& key,
                        int poll_frequency_ms,
                        int num_tries)
{
    bool result = false;
    try {
        result = _client->poll_key(key, poll_frequency_ms,
                                         num_tries);
    }
    catch(const std::exception& e) {
        throw std::runtime_error(e.what());
    }
    catch(...) {
        throw std::runtime_error("A non-standard exception "\
                                 "was encountered during client "\
                                 "poll_key execution.");
    }
    return result;
}

bool PyClient::model_exists(const std::string& name)
{
    bool result = false;
    try {
        result = _client->model_exists(name);
    }
    catch(const std::exception& e) {
        throw std::runtime_error(e.what());
    }
    catch(...) {
        throw std::runtime_error("A non-standard exception "\
                                 "was encountered during client "\
                                 "model_exists execution.");
    }
    return result;
}

bool PyClient::tensor_exists(const std::string& name)
{
    bool result = false;
    try {
        result = _client->tensor_exists(name);
    }
    catch(const std::exception& e) {
        throw std::runtime_error(e.what());
    }
    catch(...) {
        throw std::runtime_error("A non-standard exception "\
                                 "was encountered during client "\
                                 "tensor_exists execution.");
    }
    return result;
}

bool PyClient::dataset_exists(const std::string& name)
{
  return this->_client->dataset_exists(name);
}

bool PyClient::poll_tensor(const std::string& name,
                           int poll_frequency_ms,
                           int num_tries)
{
    bool result = false;
    try {
        result = _client->poll_tensor(name, poll_frequency_ms,
                                            num_tries);
    }
    catch(const std::exception& e) {
        throw std::runtime_error(e.what());
    }
    catch(...) {
        throw std::runtime_error("A non-standard exception "\
                                 "was encountered during client "\
                                 "poll_tensor execution.");
    }
    return result;
}

bool PyClient::poll_model(const std::string& name,
                          int poll_frequency_ms,
                          int num_tries)
{
    bool result = false;
    try {
        result = _client->poll_model(name, poll_frequency_ms,
                                           num_tries);
    }
    catch(const std::exception& e) {
        throw std::runtime_error(e.what());
    }
    catch(...) {
        throw std::runtime_error("A non-standard exception "\
                                 "was encountered during client "\
                                 "poll_model execution.");
    }
    return result;
}

void PyClient::use_tensor_ensemble_prefix(bool use_prefix)
{
  _client->use_tensor_ensemble_prefix(use_prefix);
}

void PyClient::use_model_ensemble_prefix(bool use_prefix)
{
  _client->use_model_ensemble_prefix(use_prefix);
}

std::vector<py::dict> PyClient::get_db_node_info(std::vector<std::string> addresses)
{
    std::vector<py::dict> addresses_info;
    for(size_t i = 0; i < addresses.size(); i++) {
        try {
            parsed_reply_nested_map info_map = _client->get_db_node_info(addresses[i]);
            py::dict info_dict = py::cast(info_map);
            addresses_info.push_back(info_dict);
        }
        catch(const std::exception& e) {
            throw std::runtime_error(e.what());
        }
        catch(...) {
            throw std::runtime_error("A non-standard exception "\
                                     "was encountered during client "\
                                     "get_db_node_info execution.");
        }

    }
    return addresses_info;
}

std::vector<py::dict> PyClient::get_db_cluster_info(std::vector<std::string> addresses)
{
    std::vector<py::dict> addresses_info;
    for(size_t i = 0; i < addresses.size(); i++) {
        try {
            parsed_reply_map info_map = _client->get_db_cluster_info(addresses[i]);
            py::dict info_dict = py::cast(info_map);
            addresses_info.push_back(info_dict);
        }
        catch(const std::exception& e) {
            throw std::runtime_error(e.what());
        }
        catch(...) {
            throw std::runtime_error("A non-standard exception "\
                                     "was encountered during client "\
                                     "get_db_cluster_info execution.");
        }
    }
    return addresses_info;
}

// Delete all keys of all existing databases
std::string PyClient::flush_db(std::vector<std::string> addresses)
{
    std::string result;
    for(size_t i=0; i<addresses.size(); i++) {
        try {
            result = _client->flush_db(addresses[i]);
        }
        catch(const std::exception& e) {
            throw std::runtime_error(e.what());
        }
        catch(...) {
            throw std::runtime_error("A non-standard exception "\
                                    "was encountered during client "\
                                    "flush_db execution.");
        }
    }
    return result;
}

// Read the configuration parameters of a running server
py::dict PyClient::config_get(std::string expression, std::string address)
{
    py::dict result;
    try {
        std::unordered_map<std::string,std::string> result_map = _client->config_get(expression, address);
        result = py::cast(result_map);
    }
    catch(const std::exception& e) {
        throw std::runtime_error(e.what());
    }
    catch(...) {
        throw std::runtime_error("A non-standard exception "\
                                 "was encountered during client "\
                                 "config_get execution.");
    }
    return result;
}

// Reconfigure the server
void PyClient::config_set(std::string config_param, std::string value, std::string address)
{
    std::string result;
    try {
        _client->config_set(config_param, value, address);
    }
    catch(const std::exception& e) {
        throw std::runtime_error(e.what());
    }
    catch(...) {
        throw std::runtime_error("A non-standard exception "\
                                 "was encountered during client "\
                                 "config_set execution.");
    }
<<<<<<< HEAD
}

// EOF
=======
}
>>>>>>> fa759841
<|MERGE_RESOLUTION|>--- conflicted
+++ resolved
@@ -652,10 +652,6 @@
                                  "was encountered during client "\
                                  "config_set execution.");
     }
-<<<<<<< HEAD
-}
-
-// EOF
-=======
-}
->>>>>>> fa759841
+}
+
+// EOF